langs:
  en: English
  es: Español
site:
  title: Hyperledger FireFly Docs
pages:
  advanced_cli_usage: Advanced CLI Usage
  api_post_syntax: API Post Syntax
  api_query_syntax: API Query Syntax
  api_spec: API Spec
  apps: Apps
  arbitrum: Arbitrum Testnet
  architecture: Architecture
  avalanche: Avalanche Testnet
  binance_smart_chain: Binance Smartchain Testnet
  blockchain_protocols: Blockchain Protocols
  broadcast_data: Broadcast data
  broadcast_data: Broadcast Data
  broadcast_shared_data: Broadcast / Shared Data
  chains: Connecting to remote blockchains
  code_hierarchy: FireFly Code Hierarchy
  code_overview: FireFly Code Overview
  code_repositories: Code Repositories
  configuration_reference: Configuration Reference
  connector_framework: Connector Framework
  contributors: Contributors
  custom_smart_contracts: Work with custom smart contracts
  data_security: Data Security
  deterministic: Deterministic Compute
  digital_assets: Digital Assets
  faqs: FAQs
  firefly_core: Firefly Core
  flows: Flows
  getting_started: Getting Started
  home: Home
  introduction: Introduction
  key_features: Key Features
  moonbeam_testnet: Moonbeam Testnet
  multiparty_features: Multiparty Features
  multiparty_flow: Multiparty Process Flow
  near: NEAR Testnet
  optimism: Optimism Testnet
  orchestration_engine: Orchestration Engine
  polygon_testnet: Polygon Testnet
  private_data_exchange: Private Data Exchange
  reference: Reference
  remote_fabric_network: Remote Fabric Network
  release_notes: Release Notes
  security: Security
  tools: Tools
  tutorials: Tutorials
  understanding_firefly: Understanding FireFly
  usage_patterns: Usage Patterns
  web3_gateway_features: Web3 Gateway Features
<<<<<<< HEAD
  basic_auth: Enable Basic Auth
=======
  basic_auth: Enable Basic Auth
  fabric_test_network: Fabric-Samples Test Network
>>>>>>> 50745088
<|MERGE_RESOLUTION|>--- conflicted
+++ resolved
@@ -52,9 +52,5 @@
   understanding_firefly: Understanding FireFly
   usage_patterns: Usage Patterns
   web3_gateway_features: Web3 Gateway Features
-<<<<<<< HEAD
   basic_auth: Enable Basic Auth
-=======
-  basic_auth: Enable Basic Auth
-  fabric_test_network: Fabric-Samples Test Network
->>>>>>> 50745088
+  fabric_test_network: Fabric-Samples Test Network