--- conflicted
+++ resolved
@@ -830,35 +830,6 @@
 
 // TokenTransferQueryFactory filter fields for token transfers
 var TokenTransferQueryFactory = &queryFields{
-<<<<<<< HEAD
-	"localid":        &StringField{},
-	"poolprotocolid": &StringField{},
-	"tokenindex":     &StringField{},
-	"connector":      &StringField{},
-	"namespace":      &StringField{},
-	"key":            &StringField{},
-	"from":           &StringField{},
-	"to":             &StringField{},
-	"amount":         &Int64Field{},
-	"protocolid":     &StringField{},
-	"messagehash":    &Bytes32Field{},
-	"created":        &TimeField{},
-}
-
-// ContractInterfaceQueryFactory filter fields for contract definitions
-var ContractInterfaceQueryFactory = &queryFields{
-	"id":        &UUIDField{},
-	"namespace": &StringField{},
-	"name":      &StringField{},
-	"version":   &StringField{},
-}
-
-// ContractInstanceQueryFactory filter fields for contract definitions
-var ContractInstanceQueryFactory = &queryFields{
-	"id":        &UUIDField{},
-	"namespace": &StringField{},
-	"name":      &StringField{},
-=======
 	"localid":     &StringField{},
 	"pool":        &UUIDField{},
 	"tokenindex":  &StringField{},
@@ -873,5 +844,12 @@
 	"message":     &UUIDField{},
 	"messagehash": &Bytes32Field{},
 	"created":     &TimeField{},
->>>>>>> e3f38d06
+}
+
+// ContractInterfaceQueryFactory filter fields for contract definitions
+var ContractInterfaceQueryFactory = &queryFields{
+	"id":        &UUIDField{},
+	"namespace": &StringField{},
+	"name":      &StringField{},
+	"version":   &StringField{},
 }