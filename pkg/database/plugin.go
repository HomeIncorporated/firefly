// Copyright © 2022 Kaleido, Inc.
//
// SPDX-License-Identifier: Apache-2.0
//
// Licensed under the Apache License, Version 2.0 (the "License");
// you may not use this file except in compliance with the License.
// You may obtain a copy of the License at
//
//     http://www.apache.org/licenses/LICENSE-2.0
//
// Unless required by applicable law or agreed to in writing, software
// distributed under the License is distributed on an "AS IS" BASIS,
// WITHOUT WARRANTIES OR CONDITIONS OF ANY KIND, either express or implied.
// See the License for the specific language governing permissions and
// limitations under the License.

package database

import (
	"context"

	"github.com/hyperledger/firefly-common/pkg/config"
	"github.com/hyperledger/firefly-common/pkg/fftypes"
	"github.com/hyperledger/firefly-common/pkg/i18n"
	"github.com/hyperledger/firefly/internal/coremsgs"
	"github.com/hyperledger/firefly/pkg/core"
)

var (
	// HashMismatch sentinel error
	HashMismatch = i18n.NewError(context.Background(), coremsgs.MsgHashMismatch)
	// IDMismatch sentinel error
	IDMismatch = i18n.NewError(context.Background(), coremsgs.MsgIDMismatch)
	// DeleteRecordNotFound sentinel error
	DeleteRecordNotFound = i18n.NewError(context.Background(), coremsgs.Msg404NotFound)
)

type UpsertOptimization int

const (
	UpsertOptimizationSkip UpsertOptimization = iota
	UpsertOptimizationNew
	UpsertOptimizationExisting
)

const (
	// Pseudo-namespace to register a global callback handler, which will receive all namespaced and non-namespaced events
	GlobalHandler = "ff:global"
)

// Plugin is the interface implemented by each plugin
type Plugin interface {
	PersistenceInterface // Split out to aid pluggability the next level down (SQL provider etc.)

	// InitConfig initializes the set of configuration options that are valid, with defaults. Called on all plugins.
	InitConfig(config config.Section)

	// Init initializes the plugin, with configuration
	Init(ctx context.Context, config config.Section) error

	// SetHandler registers a handler to receive callbacks
	// If namespace is set, plugin will attempt to deliver only events for that namespace
	SetHandler(namespace string, handler Callbacks)

	// Capabilities returns capabilities - not called until after Init
	Capabilities() *Capabilities
}

type iNamespaceCollection interface {
	// UpsertNamespace - Upsert a namespace
	// Throws IDMismatch error if updating and ids don't match
	UpsertNamespace(ctx context.Context, data *core.Namespace, allowExisting bool) (err error)

	// DeleteNamespace - Delete namespace
	DeleteNamespace(ctx context.Context, id *fftypes.UUID) (err error)

	// GetNamespace - Get an namespace by name
	GetNamespace(ctx context.Context, name string) (namespace *core.Namespace, err error)

	// GetNamespaceByID - Get a namespace by ID
	GetNamespaceByID(ctx context.Context, id *fftypes.UUID) (namespace *core.Namespace, err error)
}

type iMessageCollection interface {
	// UpsertMessage - Upsert a message, with all the embedded data references.
	//                 The database layer must ensure that if a record already exists, the hash of that existing record
	//                 must match the hash of the record that is being inserted.
	UpsertMessage(ctx context.Context, message *core.Message, optimization UpsertOptimization, hooks ...PostCompletionHook) (err error)

	// InsertMessages performs a batch insert of messages assured to be new records - fails if they already exist, so caller can fall back to upsert individually
	InsertMessages(ctx context.Context, messages []*core.Message, hooks ...PostCompletionHook) (err error)

	// UpdateMessage - Update message
	UpdateMessage(ctx context.Context, id *fftypes.UUID, update Update) (err error)

	// ReplaceMessage updates the message, and assigns it a new sequence number at the front of the list.
	// A new event is raised for the message, with the new sequence number - as if it was brand new.
	ReplaceMessage(ctx context.Context, message *core.Message) (err error)

	// UpdateMessages - Update messages
	UpdateMessages(ctx context.Context, filter Filter, update Update) (err error)

	// GetMessageByID - Get a message by ID
	GetMessageByID(ctx context.Context, namespace string, id *fftypes.UUID) (message *core.Message, err error)

	// GetMessages - List messages, reverse sorted (newest first) by Confirmed then Created, with pagination, and simple must filters
	GetMessages(ctx context.Context, namespace string, filter Filter) (message []*core.Message, res *FilterResult, err error)

	// GetMessageIDs - Retrieves messages, but only querying the messages ID (no other fields)
	GetMessageIDs(ctx context.Context, namespace string, filter Filter) (ids []*core.IDAndSequence, err error)

	// GetMessagesForData - List messages where there is a data reference to the specified ID
	GetMessagesForData(ctx context.Context, namespace string, dataID *fftypes.UUID, filter Filter) (message []*core.Message, res *FilterResult, err error)

	// GetBatchIDsForMessages - an optimized query to retrieve any non-null batch IDs for a list of message IDs
	GetBatchIDsForMessages(ctx context.Context, msgIDs []*fftypes.UUID) (batchIDs []*fftypes.UUID, err error)

	// GetBatchIDsForDataAttachments - an optimized query to retrieve any non-null batch IDs for a list of data IDs that might be attached to messages in batches
	GetBatchIDsForDataAttachments(ctx context.Context, dataIDs []*fftypes.UUID) (batchIDs []*fftypes.UUID, err error)
}

type iDataCollection interface {
	// UpsertData - Upsert a data record. A hint can be supplied to whether the data already exists.
	//              The database layer must ensure that if a record already exists, the hash of that existing record
	//              must match the hash of the record that is being inserted.
	UpsertData(ctx context.Context, data *core.Data, optimization UpsertOptimization) (err error)

	// InsertDataArray performs a batch insert of data assured to be new records - fails if they already exist, so caller can fall back to upsert individually
	InsertDataArray(ctx context.Context, data core.DataArray) (err error)

	// UpdateData - Update data
	UpdateData(ctx context.Context, id *fftypes.UUID, update Update) (err error)

	// GetDataByID - Get a data record by ID
	GetDataByID(ctx context.Context, namespace string, id *fftypes.UUID, withValue bool) (message *core.Data, err error)

	// GetData - Get data
	GetData(ctx context.Context, namespace string, filter Filter) (message core.DataArray, res *FilterResult, err error)

	// GetDataRefs - Get data references only (no data)
	GetDataRefs(ctx context.Context, namespace string, filter Filter) (message core.DataRefs, res *FilterResult, err error)
}

type iBatchCollection interface {
	// UpsertBatch - Upsert a batch - the hash cannot change
	UpsertBatch(ctx context.Context, data *core.BatchPersisted) (err error)

	// UpdateBatch - Update data
	UpdateBatch(ctx context.Context, id *fftypes.UUID, update Update) (err error)

	// GetBatchByID - Get a batch by ID
	GetBatchByID(ctx context.Context, namespace string, id *fftypes.UUID) (message *core.BatchPersisted, err error)

	// GetBatches - Get batches
	GetBatches(ctx context.Context, namespace string, filter Filter) (message []*core.BatchPersisted, res *FilterResult, err error)
}

type iTransactionCollection interface {
	// InsertTransaction - Insert a new transaction
	InsertTransaction(ctx context.Context, data *core.Transaction) (err error)

	// UpdateTransaction - Update transaction
	UpdateTransaction(ctx context.Context, id *fftypes.UUID, update Update) (err error)

	// GetTransactionByID - Get a transaction by ID
	GetTransactionByID(ctx context.Context, namespace string, id *fftypes.UUID) (message *core.Transaction, err error)

	// GetTransactions - Get transactions
	GetTransactions(ctx context.Context, namespace string, filter Filter) (message []*core.Transaction, res *FilterResult, err error)
}

type iDatatypeCollection interface {
	// UpsertDatatype - Upsert a data definition
	UpsertDatatype(ctx context.Context, datadef *core.Datatype, allowExisting bool) (err error)

	// GetDatatypeByID - Get a data definition by ID
	GetDatatypeByID(ctx context.Context, namespace string, id *fftypes.UUID) (datadef *core.Datatype, err error)

	// GetDatatypeByName - Get a data definition by name
	GetDatatypeByName(ctx context.Context, namespace, name, version string) (datadef *core.Datatype, err error)

	// GetDatatypes - Get data definitions
	GetDatatypes(ctx context.Context, namespace string, filter Filter) (datadef []*core.Datatype, res *FilterResult, err error)
}

type iOffsetCollection interface {
	// UpsertOffset - Upsert an offset
	UpsertOffset(ctx context.Context, data *core.Offset, allowExisting bool) (err error)

	// UpdateOffset - Update offset
	UpdateOffset(ctx context.Context, rowID int64, update Update) (err error)

	// GetOffset - Get an offset by name
	GetOffset(ctx context.Context, t core.OffsetType, name string) (offset *core.Offset, err error)

	// GetOffsets - Get offsets
	GetOffsets(ctx context.Context, filter Filter) (offset []*core.Offset, res *FilterResult, err error)

	// DeleteOffset - Delete an offset by name
	DeleteOffset(ctx context.Context, t core.OffsetType, name string) (err error)
}

type iPinCollection interface {
	// InsertPins - Inserts a list of pins - fails if they already exist, so caller can fall back to upsert individually
	InsertPins(ctx context.Context, pins []*core.Pin) (err error)

	// UpsertPin - Will insert a pin at the end of the sequence, unless the batch+hash+index sequence already exists
	UpsertPin(ctx context.Context, parked *core.Pin) (err error)

	// GetPins - Get pins
	GetPins(ctx context.Context, namespace string, filter Filter) (offset []*core.Pin, res *FilterResult, err error)

	// UpdatePins - Updates pins
	UpdatePins(ctx context.Context, filter Filter, update Update) (err error)
}

type iOperationCollection interface {
	// InsertOperation - Insert an operation
	InsertOperation(ctx context.Context, operation *core.Operation, hooks ...PostCompletionHook) (err error)

	// ResolveOperation - Resolve operation upon completion
	ResolveOperation(ctx context.Context, namespace string, id *fftypes.UUID, status core.OpStatus, errorMsg *string, output fftypes.JSONObject) (err error)

	// UpdateOperation - Update an operation
	UpdateOperation(ctx context.Context, namespace string, id *fftypes.UUID, update Update) (err error)

	// GetOperationByID - Get an operation by ID
	GetOperationByID(ctx context.Context, namespace string, id *fftypes.UUID) (operation *core.Operation, err error)

	// GetOperations - Get operation
	GetOperations(ctx context.Context, namespace string, filter Filter) (operation []*core.Operation, res *FilterResult, err error)
}

type iSubscriptionCollection interface {
	// UpsertSubscription - Upsert a subscription
	UpsertSubscription(ctx context.Context, data *core.Subscription, allowExisting bool) (err error)

	// UpdateSubscription - Update subscription
	// Throws IDMismatch error if updating and ids don't match
	UpdateSubscription(ctx context.Context, namespace, name string, update Update) (err error)

	// GetSubscriptionByName - Get an subscription by name
	GetSubscriptionByName(ctx context.Context, namespace, name string) (offset *core.Subscription, err error)

	// GetSubscriptionByID - Get an subscription by id
	GetSubscriptionByID(ctx context.Context, namespace string, id *fftypes.UUID) (offset *core.Subscription, err error)

	// GetSubscriptions - Get subscriptions
	GetSubscriptions(ctx context.Context, namespace string, filter Filter) (offset []*core.Subscription, res *FilterResult, err error)

	// DeleteSubscriptionByID - Delete a subscription
	DeleteSubscriptionByID(ctx context.Context, namespace string, id *fftypes.UUID) (err error)
}

type iEventCollection interface {
	// InsertEvent - Insert an event. The order of the sequences added to the database, must match the order that
	//               the rows/objects appear available to the event dispatcher. For a concurrency enabled database
	//               with multi-operation transactions (like PSQL or other enterprise SQL based DB) we need
	//               to hold an exclusive table lock.
	InsertEvent(ctx context.Context, data *core.Event) (err error)

	// GetEventByID - Get a event by ID
	GetEventByID(ctx context.Context, namespace string, id *fftypes.UUID) (message *core.Event, err error)

	// GetEvents - Get events
	GetEvents(ctx context.Context, namespace string, filter Filter) (message []*core.Event, res *FilterResult, err error)
}

type iIdentitiesCollection interface {
	// UpsertIdentity - Upsert an identity
	UpsertIdentity(ctx context.Context, data *core.Identity, optimization UpsertOptimization) (err error)

	// GetIdentityByDID - Get a identity by DID
	GetIdentityByDID(ctx context.Context, namespace, did string) (org *core.Identity, err error)

	// GetIdentityByName - Get a identity by name
	GetIdentityByName(ctx context.Context, iType core.IdentityType, namespace, name string) (org *core.Identity, err error)

	// GetIdentityByID - Get a identity by ID
	GetIdentityByID(ctx context.Context, namespace string, id *fftypes.UUID) (org *core.Identity, err error)

	// GetIdentities - Get identities
	GetIdentities(ctx context.Context, namespace string, filter Filter) (org []*core.Identity, res *FilterResult, err error)
}

type iVerifiersCollection interface {
	// UpsertVerifier - Upsert an verifier
	UpsertVerifier(ctx context.Context, data *core.Verifier, optimization UpsertOptimization) (err error)

	// GetVerifierByValue - Get a verifier by name
	GetVerifierByValue(ctx context.Context, vType core.VerifierType, namespace, value string) (org *core.Verifier, err error)

	// GetVerifierByHash - Get a verifier by its hash
	GetVerifierByHash(ctx context.Context, namespace string, hash *fftypes.Bytes32) (org *core.Verifier, err error)

	// GetVerifiers - Get verifiers
	GetVerifiers(ctx context.Context, namespace string, filter Filter) (org []*core.Verifier, res *FilterResult, err error)
}

type iGroupCollection interface {
	// UpsertGroup - Upsert a group, with a hint to whether to optmize for existing or new
	UpsertGroup(ctx context.Context, data *core.Group, optimization UpsertOptimization) (err error)

	// GetGroupByHash - Get a group by ID
	GetGroupByHash(ctx context.Context, namespace string, hash *fftypes.Bytes32) (node *core.Group, err error)

	// GetGroups - Get groups
	GetGroups(ctx context.Context, namespace string, filter Filter) (node []*core.Group, res *FilterResult, err error)
}

type iNonceCollection interface {
	// InsertNonce - Inserts a new nonce. Caller (batch processor) is responsible for ensuring it is the only active thread charge of assigning nonces to this context
	InsertNonce(ctx context.Context, nonce *core.Nonce) (err error)

	// UpdateNonce - Updates an existing nonce. Caller (batch processor) is responsible for ensuring it is the only active thread charge of assigning nonces to this context
	UpdateNonce(ctx context.Context, nonce *core.Nonce) (err error)

	// GetNonce - Get a context by hash
	GetNonce(ctx context.Context, hash *fftypes.Bytes32) (message *core.Nonce, err error)

	// GetNonces - Get contexts
	GetNonces(ctx context.Context, filter Filter) (node []*core.Nonce, res *FilterResult, err error)

	// DeleteNonce - Delete context by hash
	DeleteNonce(ctx context.Context, hash *fftypes.Bytes32) (err error)
}

type iNextPinCollection interface {
	// InsertNextPin - insert a nextpin
	InsertNextPin(ctx context.Context, nextpin *core.NextPin) (err error)

	// GetNextPinByContextAndIdentity - lookup nextpin by context+identity
	GetNextPinByContextAndIdentity(ctx context.Context, context *fftypes.Bytes32, identity string) (message *core.NextPin, err error)

	// GetNextPinByHash - lookup nextpin by its hash
	GetNextPinByHash(ctx context.Context, hash *fftypes.Bytes32) (message *core.NextPin, err error)

	// GetNextPins - get nextpins
	GetNextPins(ctx context.Context, filter Filter) (message []*core.NextPin, res *FilterResult, err error)

	// UpdateNextPin - update a next hash using its local database ID
	UpdateNextPin(ctx context.Context, sequence int64, update Update) (err error)

	// DeleteNextPin - delete a next hash, using its local database ID
	DeleteNextPin(ctx context.Context, sequence int64) (err error)
}

type iBlobCollection interface {
	// InsertBlob - insert a blob
	InsertBlob(ctx context.Context, blob *core.Blob) (err error)

	// InsertBlobs performs a batch insert of blobs assured to be new records - fails if they already exist, so caller can fall back to upsert individually
	InsertBlobs(ctx context.Context, blobs []*core.Blob) (err error)

	// GetBlobMatchingHash - lookup first blob batching a hash
	GetBlobMatchingHash(ctx context.Context, hash *fftypes.Bytes32) (message *core.Blob, err error)

	// GetBlobs - get blobs
	GetBlobs(ctx context.Context, filter Filter) (message []*core.Blob, res *FilterResult, err error)

	// DeleteBlob - delete a blob, using its local database ID
	DeleteBlob(ctx context.Context, sequence int64) (err error)
}

type iTokenPoolCollection interface {
	// UpsertTokenPool - Upsert a token pool
	UpsertTokenPool(ctx context.Context, pool *core.TokenPool) error

	// GetTokenPool - Get a token pool by name
	GetTokenPool(ctx context.Context, namespace, name string) (*core.TokenPool, error)

	// GetTokenPoolByID - Get a token pool by pool ID
	GetTokenPoolByID(ctx context.Context, namespace string, id *fftypes.UUID) (*core.TokenPool, error)

	// GetTokenPoolByLocator - Get a token pool by locator
	GetTokenPoolByLocator(ctx context.Context, namespace, connector, locator string) (*core.TokenPool, error)

	// GetTokenPools - Get token pools
	GetTokenPools(ctx context.Context, namespace string, filter Filter) ([]*core.TokenPool, *FilterResult, error)
}

type iTokenBalanceCollection interface {
	// UpdateTokenBalances - Move some token balance from one account to another
	UpdateTokenBalances(ctx context.Context, transfer *core.TokenTransfer) error

	// GetTokenBalance - Get a token balance by pool and account identity
	GetTokenBalance(ctx context.Context, namespace string, poolID *fftypes.UUID, tokenIndex, identity string) (*core.TokenBalance, error)

	// GetTokenBalances - Get token balances
	GetTokenBalances(ctx context.Context, namespace string, filter Filter) ([]*core.TokenBalance, *FilterResult, error)

	// GetTokenAccounts - Get token accounts (all distinct addresses that have a balance)
	GetTokenAccounts(ctx context.Context, namespace string, filter Filter) ([]*core.TokenAccount, *FilterResult, error)

	// GetTokenAccountPools - Get the list of pools referenced by a given account
	GetTokenAccountPools(ctx context.Context, namespace, key string, filter Filter) ([]*core.TokenAccountPool, *FilterResult, error)
}

type iTokenTransferCollection interface {
	// UpsertTokenTransfer - Upsert a token transfer
	UpsertTokenTransfer(ctx context.Context, transfer *core.TokenTransfer) error

	// GetTokenTransferByID - Get a token transfer by ID
	GetTokenTransferByID(ctx context.Context, namespace string, localID *fftypes.UUID) (*core.TokenTransfer, error)

	// GetTokenTransferByProtocolID - Get a token transfer by protocol ID
	GetTokenTransferByProtocolID(ctx context.Context, namespace, connector, protocolID string) (*core.TokenTransfer, error)

	// GetTokenTransfers - Get token transfers
	GetTokenTransfers(ctx context.Context, namespace string, filter Filter) ([]*core.TokenTransfer, *FilterResult, error)
}

type iTokenApprovalCollection interface {
	// UpsertTokenApproval - Upsert a token approval
	UpsertTokenApproval(ctx context.Context, approval *core.TokenApproval) error

	// UpdateTokenApprovals - Update multiple token approvals
	UpdateTokenApprovals(ctx context.Context, filter Filter, update Update) (err error)

	// GetTokenApprovalByID - Get a token approval by ID
	GetTokenApprovalByID(ctx context.Context, namespace string, localID *fftypes.UUID) (*core.TokenApproval, error)

	// GetTokenTransferByProtocolID - Get a token approval by protocol ID
	GetTokenApprovalByProtocolID(ctx context.Context, namespace, connector, protocolID string) (*core.TokenApproval, error)

	// GetTokenApprovals - Get token approvals
	GetTokenApprovals(ctx context.Context, namespace string, filter Filter) ([]*core.TokenApproval, *FilterResult, error)
}

type iFFICollection interface {
<<<<<<< HEAD
	UpsertFFI(ctx context.Context, cd *fftypes.FFI) error
	GetFFIs(ctx context.Context, ns string, filter Filter) ([]*fftypes.FFI, *FilterResult, error)
	GetFFIByID(ctx context.Context, id *fftypes.UUID) (*fftypes.FFI, error)
	GetFFI(ctx context.Context, ns, name, version string) (*fftypes.FFI, error)
}

type iFFIMethodCollection interface {
	UpsertFFIMethod(ctx context.Context, method *fftypes.FFIMethod) error
	GetFFIMethod(ctx context.Context, ns string, interfaceID *fftypes.UUID, pathName string) (*fftypes.FFIMethod, error)
	GetFFIMethods(ctx context.Context, filter Filter) (methods []*fftypes.FFIMethod, res *FilterResult, err error)
}

type iFFIEventCollection interface {
	UpsertFFIEvent(ctx context.Context, method *fftypes.FFIEvent) error
	GetFFIEvent(ctx context.Context, ns string, interfaceID *fftypes.UUID, pathName string) (*fftypes.FFIEvent, error)
	GetFFIEventByID(ctx context.Context, id *fftypes.UUID) (*fftypes.FFIEvent, error)
	GetFFIEvents(ctx context.Context, filter Filter) (events []*fftypes.FFIEvent, res *FilterResult, err error)
=======
	// UpsertFFI - Upsert an FFI
	UpsertFFI(ctx context.Context, cd *core.FFI) error

	// GetFFIs - Get FFIs
	GetFFIs(ctx context.Context, namespace string, filter Filter) ([]*core.FFI, *FilterResult, error)

	// GetFFIByID - Get an FFI by ID
	GetFFIByID(ctx context.Context, namespace string, id *fftypes.UUID) (*core.FFI, error)

	// GetFFI - Get an FFI by name and version
	GetFFI(ctx context.Context, namespace, name, version string) (*core.FFI, error)
}

type iFFIMethodCollection interface {
	// UpsertFFIMethod - Upsert an FFI method
	UpsertFFIMethod(ctx context.Context, method *core.FFIMethod) error

	// GetFFIMethod - Get an FFI method by path
	GetFFIMethod(ctx context.Context, namespace string, interfaceID *fftypes.UUID, pathName string) (*core.FFIMethod, error)

	// GetFFIMethods - Get FFI methods
	GetFFIMethods(ctx context.Context, namespace string, filter Filter) (methods []*core.FFIMethod, res *FilterResult, err error)
}

type iFFIEventCollection interface {
	// UpsertFFIEvent - Upsert an FFI event
	UpsertFFIEvent(ctx context.Context, method *core.FFIEvent) error

	// GetFFIEvent - Get an FFI event by path
	GetFFIEvent(ctx context.Context, namespace string, interfaceID *fftypes.UUID, pathName string) (*core.FFIEvent, error)

	// GetFFIEvents - Get FFI events
	GetFFIEvents(ctx context.Context, namespace string, filter Filter) (events []*core.FFIEvent, res *FilterResult, err error)
>>>>>>> 7975b39a
}

type iContractAPICollection interface {
	// UpsertFFIEvent - Upsert a contract API
	UpsertContractAPI(ctx context.Context, cd *core.ContractAPI) error

	// GetContractAPIs - Get contract APIs
	GetContractAPIs(ctx context.Context, namespace string, filter AndFilter) ([]*core.ContractAPI, *FilterResult, error)

	// GetContractAPIByID - Get a contract API by ID
	GetContractAPIByID(ctx context.Context, namespace string, id *fftypes.UUID) (*core.ContractAPI, error)

	// GetContractAPIByName - Get a contract API by name
	GetContractAPIByName(ctx context.Context, namespace, name string) (*core.ContractAPI, error)
}

type iContractListenerCollection interface {
	// InsertContractListener - upsert a listener to an external smart contract
	InsertContractListener(ctx context.Context, sub *core.ContractListener) (err error)

	// GetContractListener - get contract listener by name
	GetContractListener(ctx context.Context, namespace, name string) (sub *core.ContractListener, err error)

	// GetContractListenerByID - get contract listener by ID
	GetContractListenerByID(ctx context.Context, namespace string, id *fftypes.UUID) (sub *core.ContractListener, err error)

	// GetContractListenerByBackendID - get contract listener by backend ID
	GetContractListenerByBackendID(ctx context.Context, namespace, id string) (sub *core.ContractListener, err error)

	// GetContractListeners - get contract listeners
	GetContractListeners(ctx context.Context, namespace string, filter Filter) ([]*core.ContractListener, *FilterResult, error)

	// DeleteContractListener - delete a contract listener
	DeleteContractListenerByID(ctx context.Context, namespace string, id *fftypes.UUID) (err error)
}

type iBlockchainEventCollection interface {
	// InsertBlockchainEvent - insert an event from the blockchain
	InsertBlockchainEvent(ctx context.Context, event *core.BlockchainEvent) (err error)

	// GetBlockchainEventByID - get blockchain event by ID
	GetBlockchainEventByID(ctx context.Context, namespace string, id *fftypes.UUID) (*core.BlockchainEvent, error)

	// GetBlockchainEventByID - get blockchain event by protocol ID
	GetBlockchainEventByProtocolID(ctx context.Context, namespace string, listener *fftypes.UUID, protocolID string) (*core.BlockchainEvent, error)

	// GetBlockchainEvents - get blockchain events
	GetBlockchainEvents(ctx context.Context, namespace string, filter Filter) ([]*core.BlockchainEvent, *FilterResult, error)
}

// PersistenceInterface are the operations that must be implemented by a database interface plugin.
type iChartCollection interface {
	// GetChartHistogram - Get charting data for a histogram
	GetChartHistogram(ctx context.Context, namespace string, intervals []core.ChartHistogramInterval, collection CollectionName) ([]*core.ChartHistogram, error)
}

// PeristenceInterface are the operations that must be implemented by a database interfavce plugin.
// The database mechanism of Firefly is designed to provide the balance between being able
// to query the data a member of the network has transferred/received via Firefly efficiently,
// while not trying to become the core database of the application (where full deeply nested
// rich query is needed).
//
// This means that we treat business data as opaque within the storage, only verifying it against
// a data definition within the Firefly core runtime itself.
// The data types, indexes and relationships are designed to be simple, and map closely to the
// REST semantics of the Firefly API itself.
//
// As a result, the database interface could be implemented efficiently by most database technologies.
// Including both Relational/SQL and Document/NoSQL database technologies.
//
// As such we suggest the factors in choosing your database should be non-functional, such as:
// - Which provides you with the HA/DR capabilities you require
// - Which is most familiar within your existing devops pipeline for the application
// - Whether you can consolidate the HA/DR and server infrastructure for your app DB with the Firefly DB
//
// Each database does need an update to the core codebase, to provide a plugin that implements this
// interface.
// For SQL databases the process of adding a new database is simplified via the common SQL layer.
// For NoSQL databases, the code should be straight forward to map the collections, indexes, and operations.
//
type PersistenceInterface interface {
	core.Named

	// RunAsGroup instructs the database plugin that all database operations performed within the context
	// function can be grouped into a single transaction (if supported).
	// Requirements:
	// - Firefly must not depend on this to guarantee ACID properties (it is only a suggestion/optimization)
	// - The database implementation must support nested RunAsGroup calls (ie by reusing a transaction if one exists)
	// - The caller is responsible for passing the supplied context to all database operations within the callback function
	RunAsGroup(ctx context.Context, fn func(ctx context.Context) error) error

	iNamespaceCollection
	iMessageCollection
	iDataCollection
	iBatchCollection
	iTransactionCollection
	iDatatypeCollection
	iOffsetCollection
	iPinCollection
	iOperationCollection
	iSubscriptionCollection
	iEventCollection
	iIdentitiesCollection
	iVerifiersCollection
	iGroupCollection
	iNonceCollection
	iNextPinCollection
	iBlobCollection
	iTokenPoolCollection
	iTokenBalanceCollection
	iTokenTransferCollection
	iTokenApprovalCollection
	iFFICollection
	iFFIMethodCollection
	iFFIEventCollection
	iContractAPICollection
	iContractListenerCollection
	iBlockchainEventCollection
	iChartCollection
}

// CollectionName represents all collections
type CollectionName string

// OrderedUUIDCollectionNS collections have a strong order that includes a sequence integer
// that uniquely identifies the entry in a sequence. The sequence is LOCAL to this
// FireFly node. We try to minimize adding new collections of this type, as they have
// implementation complexity in some databases (such as NoSQL databases)
type OrderedUUIDCollectionNS CollectionName

const (
	CollectionMessages OrderedUUIDCollectionNS = "messages"
	CollectionEvents   OrderedUUIDCollectionNS = "events"
)

// OrderedCollectionNS is a collection that is ordered, and that sequence is the only key
type OrderedCollectionNS CollectionName

const (
	CollectionPins OrderedCollectionNS = "pins"
)

// UUIDCollectionNS is the most common type of collection - each entry has a UUID that
// is globally unique, and used externally by apps to address entries in the collection.
// Objects in these collections are all namespaced,.
type UUIDCollectionNS CollectionName

const (
	CollectionBatches           UUIDCollectionNS = "batches"
	CollectionBlockchainEvents  UUIDCollectionNS = "blockchainevents"
	CollectionData              UUIDCollectionNS = "data"
	CollectionDataTypes         UUIDCollectionNS = "datatypes"
	CollectionOperations        UUIDCollectionNS = "operations"
	CollectionSubscriptions     UUIDCollectionNS = "subscriptions"
	CollectionTransactions      UUIDCollectionNS = "transactions"
	CollectionTokenPools        UUIDCollectionNS = "tokenpools"
	CollectionTokenTransfers    UUIDCollectionNS = "tokentransfers"
	CollectionTokenApprovals    UUIDCollectionNS = "tokenapprovals"
	CollectionFFIs              UUIDCollectionNS = "ffi"
	CollectionFFIMethods        UUIDCollectionNS = "ffimethods"
	CollectionFFIEvents         UUIDCollectionNS = "ffievents"
	CollectionContractAPIs      UUIDCollectionNS = "contractapis"
	CollectionContractListeners UUIDCollectionNS = "contractlisteners"
	CollectionIdentities        UUIDCollectionNS = "identities"
)

// HashCollectionNS is a collection where the primary key is a hash, such that it can
// by identified by any member of the network at any time, without it first having
// been broadcast.
type HashCollectionNS CollectionName

const (
	CollectionGroups    HashCollectionNS = "groups"
	CollectionVerifiers HashCollectionNS = "verifiers"
)

// UUIDCollection is like UUIDCollectionNS, but for objects that do not reside within a namespace
type UUIDCollection CollectionName

const (
	CollectionNamespaces UUIDCollection = "namespaces"
)

// OtherCollection are odd balls, that don't fit any of the categories above.
// These collections do not support change events, and generally their
// creation is coordinated with creation of another object that does support change events.
// Mainly they are entries that require lookup by compound IDs.
type OtherCollection CollectionName

const (
	CollectionBlobs         OtherCollection = "blobs"
	CollectionNextpins      OtherCollection = "nextpins"
	CollectionNonces        OtherCollection = "nonces"
	CollectionOffsets       OtherCollection = "offsets"
	CollectionTokenBalances OtherCollection = "tokenbalances"
)

// PostCompletionHook is a closure/function that will be called after a successful insertion.
// This includes where the insert is nested in a RunAsGroup, and the database is transactional.
// These hooks are useful when triggering code that relies on the inserted database object being available.
type PostCompletionHook func()

// Callbacks are the methods for passing data from plugin to core
//
// If Capabilities returns ClusterEvents=true then these should be broadcast to every instance within
// a cluster that is connected to the database.
//
// If Capabilities returns ClusterEvents=false then these events can be simply coupled in-process to
// update activities.
//
// The system does not rely on these events exclusively for data/transaction integrity, but if an event is
// missed/delayed it might result in slower processing.
// For example, the batch interface will initiate a batch as soon as an event is triggered, but it will use
// a subsequent database query as the source of truth of the latest set/order of data, and it will periodically
// check for new messages even if it does not receive any events.
//
// Events are emitted locally to the individual FireFly core process. However, a WebSocket interface is
// available for remote listening to these events. That allows the UI to listen to the events, as well as
// providing a building block for a cluster of FireFly servers to directly propgate events to each other.
//
type Callbacks interface {
	// OrderedUUIDCollectionNSEvent emits the sequence on insert, but it will be -1 on update
	OrderedUUIDCollectionNSEvent(resType OrderedUUIDCollectionNS, eventType core.ChangeEventType, namespace string, id *fftypes.UUID, sequence int64)
	OrderedCollectionNSEvent(resType OrderedCollectionNS, eventType core.ChangeEventType, namespace string, sequence int64)
	UUIDCollectionNSEvent(resType UUIDCollectionNS, eventType core.ChangeEventType, namespace string, id *fftypes.UUID)
	UUIDCollectionEvent(resType UUIDCollection, eventType core.ChangeEventType, id *fftypes.UUID)
	HashCollectionNSEvent(resType HashCollectionNS, eventType core.ChangeEventType, namespace string, hash *fftypes.Bytes32)
}

// Capabilities defines the capabilities a plugin can report as implementing or not
type Capabilities struct {
	Concurrency bool
}

// MessageQueryFactory filter fields for messages
var MessageQueryFactory = &queryFields{
	"id":        &UUIDField{},
	"cid":       &UUIDField{},
	"type":      &StringField{},
	"author":    &StringField{},
	"key":       &StringField{},
	"topics":    &FFStringArrayField{},
	"tag":       &StringField{},
	"group":     &Bytes32Field{},
	"created":   &TimeField{},
	"hash":      &Bytes32Field{},
	"pins":      &FFStringArrayField{},
	"state":     &StringField{},
	"confirmed": &TimeField{},
	"sequence":  &Int64Field{},
	"txtype":    &StringField{},
	"batch":     &UUIDField{},
}

// BatchQueryFactory filter fields for batches
var BatchQueryFactory = &queryFields{
	"id":         &UUIDField{},
	"type":       &StringField{},
	"author":     &StringField{},
	"key":        &StringField{},
	"group":      &Bytes32Field{},
	"hash":       &Bytes32Field{},
	"payloadref": &StringField{},
	"created":    &TimeField{},
	"confirmed":  &TimeField{},
	"tx.type":    &StringField{},
	"tx.id":      &UUIDField{},
	"node":       &UUIDField{},
}

// TransactionQueryFactory filter fields for transactions
var TransactionQueryFactory = &queryFields{
	"id":            &UUIDField{},
	"type":          &StringField{},
	"created":       &TimeField{},
	"blockchainids": &FFStringArrayField{},
}

// DataQueryFactory filter fields for data
var DataQueryFactory = &queryFields{
	"id":               &UUIDField{},
	"validator":        &StringField{},
	"datatype.name":    &StringField{},
	"datatype.version": &StringField{},
	"hash":             &Bytes32Field{},
	"blob.hash":        &Bytes32Field{},
	"blob.public":      &StringField{},
	"blob.name":        &StringField{},
	"blob.size":        &Int64Field{},
	"created":          &TimeField{},
	"value":            &JSONField{},
}

// DatatypeQueryFactory filter fields for data definitions
var DatatypeQueryFactory = &queryFields{
	"id":        &UUIDField{},
	"message":   &UUIDField{},
	"validator": &StringField{},
	"name":      &StringField{},
	"version":   &StringField{},
	"created":   &TimeField{},
}

// OffsetQueryFactory filter fields for data offsets
var OffsetQueryFactory = &queryFields{
	"name":    &StringField{},
	"type":    &StringField{},
	"current": &Int64Field{},
}

// OperationQueryFactory filter fields for data operations
var OperationQueryFactory = &queryFields{
	"id":      &UUIDField{},
	"tx":      &UUIDField{},
	"type":    &StringField{},
	"status":  &StringField{},
	"error":   &StringField{},
	"plugin":  &StringField{},
	"input":   &JSONField{},
	"output":  &JSONField{},
	"created": &TimeField{},
	"updated": &TimeField{},
	"retry":   &UUIDField{},
}

// SubscriptionQueryFactory filter fields for data subscriptions
var SubscriptionQueryFactory = &queryFields{
	"id":        &UUIDField{},
	"name":      &StringField{},
	"transport": &StringField{},
	"events":    &StringField{},
	"filters":   &JSONField{},
	"options":   &StringField{},
	"created":   &TimeField{},
}

// EventQueryFactory filter fields for data events
var EventQueryFactory = &queryFields{
	"id":         &UUIDField{},
	"type":       &StringField{},
	"reference":  &UUIDField{},
	"correlator": &UUIDField{},
	"tx":         &UUIDField{},
	"topic":      &StringField{},
	"sequence":   &Int64Field{},
	"created":    &TimeField{},
}

// PinQueryFactory filter fields for parked contexts
var PinQueryFactory = &queryFields{
	"sequence":   &Int64Field{},
	"masked":     &BoolField{},
	"hash":       &Bytes32Field{},
	"batch":      &UUIDField{},
	"index":      &Int64Field{},
	"dispatched": &BoolField{},
	"created":    &TimeField{},
}

// IdentityQueryFactory filter fields for identities
var IdentityQueryFactory = &queryFields{
	"id":                    &UUIDField{},
	"did":                   &StringField{},
	"parent":                &UUIDField{},
	"messages.claim":        &UUIDField{},
	"messages.verification": &UUIDField{},
	"messages.update":       &UUIDField{},
	"type":                  &StringField{},
	"name":                  &StringField{},
	"description":           &StringField{},
	"profile":               &JSONField{},
	"created":               &TimeField{},
	"updated":               &TimeField{},
}

// VerifierQueryFactory filter fields for identities
var VerifierQueryFactory = &queryFields{
	"hash":     &Bytes32Field{},
	"identity": &UUIDField{},
	"type":     &StringField{},
	"value":    &StringField{},
	"created":  &TimeField{},
}

// GroupQueryFactory filter fields for nodes
var GroupQueryFactory = &queryFields{
	"hash":        &Bytes32Field{},
	"message":     &UUIDField{},
	"description": &StringField{},
	"ledger":      &UUIDField{},
	"created":     &TimeField{},
}

// NonceQueryFactory filter fields for nodes
var NonceQueryFactory = &queryFields{
	"hash":  &StringField{},
	"nonce": &Int64Field{},
}

// NextPinQueryFactory filter fields for nodes
var NextPinQueryFactory = &queryFields{
	"context":  &Bytes32Field{},
	"identity": &StringField{},
	"hash":     &Bytes32Field{},
	"nonce":    &Int64Field{},
}

// BlobQueryFactory filter fields for config records
var BlobQueryFactory = &queryFields{
	"hash":       &Bytes32Field{},
	"size":       &Int64Field{},
	"payloadref": &StringField{},
	"created":    &TimeField{},
}

// TokenPoolQueryFactory filter fields for token pools
var TokenPoolQueryFactory = &queryFields{
	"id":        &UUIDField{},
	"type":      &StringField{},
	"name":      &StringField{},
	"standard":  &StringField{},
	"locator":   &StringField{},
	"symbol":    &StringField{},
	"decimals":  &Int64Field{},
	"message":   &UUIDField{},
	"state":     &StringField{},
	"created":   &TimeField{},
	"connector": &StringField{},
	"tx.type":   &StringField{},
	"tx.id":     &UUIDField{},
}

// TokenBalanceQueryFactory filter fields for token balances
var TokenBalanceQueryFactory = &queryFields{
	"pool":       &UUIDField{},
	"tokenindex": &StringField{},
	"uri":        &StringField{},
	"connector":  &StringField{},
	"key":        &StringField{},
	"balance":    &Int64Field{},
	"updated":    &TimeField{},
}

// TokenAccountQueryFactory filter fields for token accounts
var TokenAccountQueryFactory = &queryFields{
	"key":     &StringField{},
	"updated": &TimeField{},
}

// TokenAccountPoolQueryFactory filter fields for token account pools
var TokenAccountPoolQueryFactory = &queryFields{
	"pool":    &UUIDField{},
	"updated": &TimeField{},
}

// TokenTransferQueryFactory filter fields for token transfers
var TokenTransferQueryFactory = &queryFields{
	"localid":         &StringField{},
	"pool":            &UUIDField{},
	"tokenindex":      &StringField{},
	"uri":             &StringField{},
	"connector":       &StringField{},
	"key":             &StringField{},
	"from":            &StringField{},
	"to":              &StringField{},
	"amount":          &Int64Field{},
	"protocolid":      &StringField{},
	"message":         &UUIDField{},
	"messagehash":     &Bytes32Field{},
	"created":         &TimeField{},
	"tx.type":         &StringField{},
	"tx.id":           &UUIDField{},
	"blockchainevent": &UUIDField{},
	"type":            &StringField{},
}

var TokenApprovalQueryFactory = &queryFields{
	"localid":         &StringField{},
	"pool":            &UUIDField{},
	"connector":       &StringField{},
	"key":             &StringField{},
	"operator":        &StringField{},
	"approved":        &BoolField{},
	"protocolid":      &StringField{},
	"subject":         &StringField{},
	"active":          &BoolField{},
	"created":         &TimeField{},
	"tx.type":         &StringField{},
	"tx.id":           &UUIDField{},
	"blockchainevent": &UUIDField{},
}

// FFIQueryFactory filter fields for contract definitions
var FFIQueryFactory = &queryFields{
	"id":      &UUIDField{},
	"name":    &StringField{},
	"version": &StringField{},
}

// FFIMethodQueryFactory filter fields for contract methods
var FFIMethodQueryFactory = &queryFields{
	"id":          &UUIDField{},
	"name":        &StringField{},
	"pathname":    &StringField{},
	"interface":   &UUIDField{},
	"description": &StringField{},
}

// FFIEventQueryFactory filter fields for contract events
var FFIEventQueryFactory = &queryFields{
	"id":          &UUIDField{},
	"name":        &StringField{},
	"pathname":    &StringField{},
	"interface":   &UUIDField{},
	"description": &StringField{},
}

// ContractListenerQueryFactory filter fields for contract listeners
var ContractListenerQueryFactory = &queryFields{
	"id":        &UUIDField{},
	"interface": &UUIDField{},
	"location":  &JSONField{},
	"topic":     &StringField{},
	"signature": &StringField{},
	"backendid": &StringField{},
	"created":   &TimeField{},
	"updated":   &TimeField{},
	"state":     &JSONField{},
}

// BlockchainEventQueryFactory filter fields for contract events
var BlockchainEventQueryFactory = &queryFields{
	"id":              &UUIDField{},
	"source":          &StringField{},
	"name":            &StringField{},
	"protocolid":      &StringField{},
	"listener":        &StringField{},
	"tx.type":         &StringField{},
	"tx.id":           &UUIDField{},
	"tx.blockchainid": &StringField{},
	"timestamp":       &TimeField{},
}

// ContractAPIQueryFactory filter fields for Contract APIs
var ContractAPIQueryFactory = &queryFields{
	"id":        &UUIDField{},
	"name":      &StringField{},
	"interface": &UUIDField{},
}<|MERGE_RESOLUTION|>--- conflicted
+++ resolved
@@ -428,59 +428,39 @@
 }
 
 type iFFICollection interface {
-<<<<<<< HEAD
+	// UpsertFFI - Upsert an FFI
 	UpsertFFI(ctx context.Context, cd *fftypes.FFI) error
-	GetFFIs(ctx context.Context, ns string, filter Filter) ([]*fftypes.FFI, *FilterResult, error)
-	GetFFIByID(ctx context.Context, id *fftypes.UUID) (*fftypes.FFI, error)
-	GetFFI(ctx context.Context, ns, name, version string) (*fftypes.FFI, error)
-}
-
-type iFFIMethodCollection interface {
-	UpsertFFIMethod(ctx context.Context, method *fftypes.FFIMethod) error
-	GetFFIMethod(ctx context.Context, ns string, interfaceID *fftypes.UUID, pathName string) (*fftypes.FFIMethod, error)
-	GetFFIMethods(ctx context.Context, filter Filter) (methods []*fftypes.FFIMethod, res *FilterResult, err error)
-}
-
-type iFFIEventCollection interface {
-	UpsertFFIEvent(ctx context.Context, method *fftypes.FFIEvent) error
-	GetFFIEvent(ctx context.Context, ns string, interfaceID *fftypes.UUID, pathName string) (*fftypes.FFIEvent, error)
-	GetFFIEventByID(ctx context.Context, id *fftypes.UUID) (*fftypes.FFIEvent, error)
-	GetFFIEvents(ctx context.Context, filter Filter) (events []*fftypes.FFIEvent, res *FilterResult, err error)
-=======
-	// UpsertFFI - Upsert an FFI
-	UpsertFFI(ctx context.Context, cd *core.FFI) error
 
 	// GetFFIs - Get FFIs
-	GetFFIs(ctx context.Context, namespace string, filter Filter) ([]*core.FFI, *FilterResult, error)
+	GetFFIs(ctx context.Context, namespace string, filter Filter) ([]*fftypes.FFI, *FilterResult, error)
 
 	// GetFFIByID - Get an FFI by ID
-	GetFFIByID(ctx context.Context, namespace string, id *fftypes.UUID) (*core.FFI, error)
+	GetFFIByID(ctx context.Context, namespace string, id *fftypes.UUID) (*fftypes.FFI, error)
 
 	// GetFFI - Get an FFI by name and version
-	GetFFI(ctx context.Context, namespace, name, version string) (*core.FFI, error)
+	GetFFI(ctx context.Context, namespace, name, version string) (*fftypes.FFI, error)
 }
 
 type iFFIMethodCollection interface {
 	// UpsertFFIMethod - Upsert an FFI method
-	UpsertFFIMethod(ctx context.Context, method *core.FFIMethod) error
+	UpsertFFIMethod(ctx context.Context, method *fftypes.FFIMethod) error
 
 	// GetFFIMethod - Get an FFI method by path
-	GetFFIMethod(ctx context.Context, namespace string, interfaceID *fftypes.UUID, pathName string) (*core.FFIMethod, error)
+	GetFFIMethod(ctx context.Context, namespace string, interfaceID *fftypes.UUID, pathName string) (*fftypes.FFIMethod, error)
 
 	// GetFFIMethods - Get FFI methods
-	GetFFIMethods(ctx context.Context, namespace string, filter Filter) (methods []*core.FFIMethod, res *FilterResult, err error)
+	GetFFIMethods(ctx context.Context, namespace string, filter Filter) (methods []*fftypes.FFIMethod, res *FilterResult, err error)
 }
 
 type iFFIEventCollection interface {
 	// UpsertFFIEvent - Upsert an FFI event
-	UpsertFFIEvent(ctx context.Context, method *core.FFIEvent) error
+	UpsertFFIEvent(ctx context.Context, method *fftypes.FFIEvent) error
 
 	// GetFFIEvent - Get an FFI event by path
-	GetFFIEvent(ctx context.Context, namespace string, interfaceID *fftypes.UUID, pathName string) (*core.FFIEvent, error)
+	GetFFIEvent(ctx context.Context, namespace string, interfaceID *fftypes.UUID, pathName string) (*fftypes.FFIEvent, error)
 
 	// GetFFIEvents - Get FFI events
-	GetFFIEvents(ctx context.Context, namespace string, filter Filter) (events []*core.FFIEvent, res *FilterResult, err error)
->>>>>>> 7975b39a
+	GetFFIEvents(ctx context.Context, namespace string, filter Filter) (events []*fftypes.FFIEvent, res *FilterResult, err error)
 }
 
 type iContractAPICollection interface {
