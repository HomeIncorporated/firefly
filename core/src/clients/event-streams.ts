import WebSocket from 'ws';
import { config } from '../lib/config';
import * as utils from '../lib/utils';
import { IDBBlockchainData, IEventAssetDefinitionCreated, IEventAssetInstanceBatchCreated, IEventAssetInstanceCreated, IEventAssetInstancePropertySet, IEventPaymentDefinitionCreated, IEventPaymentInstanceCreated, IEventStreamMessage, IEventStreamRawMessageCorda } from '../lib/interfaces';
import * as membersHandler from '../handlers/members';
import * as assetDefinitionsHandler from '../handlers/asset-definitions';
import * as paymentDefinitionsHandler from '../handlers/payment-definitions';
import * as assetInstancesHandler from '../handlers/asset-instances';
import * as paymentInstanceHandler from '../handlers/payment-instances';
import { IEventMemberRegistered } from '../lib/interfaces';
import { createLogger, LogLevelString } from 'bunyan';

const log = createLogger({ name: 'clients/event-streams.ts', level: utils.constants.LOG_LEVEL as LogLevelString });

let ws: WebSocket;
let heartBeatTimeout: NodeJS.Timeout;
let disconnectionDetected = false;
let disconnectionTimeout: NodeJS.Timeout;

export const init = () => {
  ws = new WebSocket(config.eventStreams.wsEndpoint, {
    headers: {
      Authorization: 'Basic ' + Buffer.from(`${config.protocolAppCredentials.user}:${config.protocolAppCredentials.password}`).toString('base64')
    }
  });
  addEventHandlers();
};

export const shutDown = () => {
  if (disconnectionTimeout) {
    clearTimeout(disconnectionTimeout);
  }
  if (ws) {
    clearTimeout(heartBeatTimeout);
    ws.close();
  }
};

const addEventHandlers = () => {
  ws.on('open', () => {
    if (disconnectionDetected) {
      disconnectionDetected = false;
      log.info('Event stream websocket restored');
    }
    ws.send(JSON.stringify({
      type: 'listen',
      topic: config.eventStreams.topic
    }));
    heartBeat();
  }).on('close', () => {
    disconnectionDetected = true;
    log.error(`Event stream websocket disconnected, attempting to reconnect in ${utils.constants.EVENT_STREAM_WEBSOCKET_RECONNECTION_DELAY_SECONDS} second(s)`);
    disconnectionTimeout = setTimeout(() => {
      init();
    }, utils.constants.EVENT_STREAM_WEBSOCKET_RECONNECTION_DELAY_SECONDS * 1000);
  }).on('message', async (message: string) => {
    await handleMessage(message);
    ws.send(JSON.stringify({
      type: 'ack',
      topic: config.eventStreams.topic
    }));
  }).on('pong', () => {
    heartBeat();
  }).on('error', err => {
    log.error(`Event stream websocket error. ${err}`);
  });
};

const heartBeat = () => {
  ws.ping();
  clearTimeout(heartBeatTimeout);
  heartBeatTimeout = setTimeout(() => {
    log.error('Event stream ping timeout');
    ws.terminate();
  }, utils.constants.EVENT_STREAM_PING_TIMEOUT_SECONDS * 1000);
}

const processRawMessage = (message: string) => {
  var processedMessages: Array<IEventStreamMessage>;
  switch(config.protocol) {
    case 'ethereum':
      processedMessages = JSON.parse(message);
      break;
    case 'corda':
      const cordaMessages: Array<IEventStreamRawMessageCorda> = JSON.parse(message);
      processedMessages = cordaMessages.map(msg => {
        var processedMessage: IEventStreamMessage = {
          data: {
            ...msg.data.data,
            timestamp: Date.parse(msg.recordedTime)
          },
          transactionHash: msg.stateRef.txhash,
          subId: msg.subId,
          signature: msg.signature
          };
        return processedMessage
      }) 
      break;
  }
  return processedMessages;
}

const getBlockchainData = (message: IEventStreamMessage) => {
  var blockchainData: IDBBlockchainData;
  switch(config.protocol) {
    case 'ethereum': 
      blockchainData = {
        blockNumber: Number(message.blockNumber),
        transactionHash: message.transactionHash
      }
      break;
    case 'corda': {
      blockchainData = {
        transactionHash: message.transactionHash
      }
      break;
    }
  }
  return blockchainData;
}

const eventSignature = () => {
  var signatures;
  switch(config.protocol) {
    case 'ethereum': 
    signatures = utils.contractEventSignatures
      break;
    case 'corda': 
      signatures = utils.contractEventSignaturesCorda
      break;
    }
  return signatures;
} 

const handleMessage = async (message: string) => {
  const messageArray: Array<IEventStreamMessage> = processRawMessage(message);
  log.info(`Event batch (${messageArray.length})`)
  for (const message of messageArray) {
    log.trace(`Event ${JSON.stringify(message)}`);
    const blockchainData: IDBBlockchainData = getBlockchainData(message);
    try {
      switch (message.signature) {
        case eventSignature().MEMBER_REGISTERED:
          await membersHandler.handleMemberRegisteredEvent(message.data as IEventMemberRegistered, blockchainData); break;
<<<<<<< HEAD
        case eventSignature().DESCRIBED_STRUCTURED_ASSET_DEFINITION_CREATED:
        case eventSignature().DESCRIBED_UNSTRUCTURED_ASSET_DEFINITION_CREATED:
        case eventSignature().STRUCTURED_ASSET_DEFINITION_CREATED:
        case eventSignature().UNSTRUCTURED_ASSET_DEFINITION_CREATED:
=======
        case utils.contractEventSignatures.ASSET_DEFINITION_CREATED:
>>>>>>> 5fb9b78e
          await assetDefinitionsHandler.handleAssetDefinitionCreatedEvent(message.data as IEventAssetDefinitionCreated, blockchainData); break;
        case eventSignature().DESCRIBED_PAYMENT_DEFINITION_CREATED:
        case eventSignature().PAYMENT_DEFINITION_CREATED:
          await paymentDefinitionsHandler.handlePaymentDefinitionCreatedEvent(message.data as IEventPaymentDefinitionCreated, blockchainData); break;
        case eventSignature().ASSET_INSTANCE_CREATED:
        case eventSignature().DESCRIBED_ASSET_INSTANCE_CREATED:
          await assetInstancesHandler.handleAssetInstanceCreatedEvent(message.data as IEventAssetInstanceCreated, blockchainData); break;
        case eventSignature().ASSET_INSTANCE_BATCH_CREATED:
          await assetInstancesHandler.handleAssetInstanceBatchCreatedEvent(message.data as IEventAssetInstanceBatchCreated, blockchainData); break;
        case eventSignature().DESCRIBED_PAYMENT_INSTANCE_CREATED:
        case eventSignature().PAYMENT_INSTANCE_CREATED:
          await paymentInstanceHandler.handlePaymentInstanceCreatedEvent(message.data as IEventPaymentInstanceCreated, blockchainData); break;
        case eventSignature().ASSET_PROPERTY_SET:
          await assetInstancesHandler.handleSetAssetInstancePropertyEvent(message.data as IEventAssetInstancePropertySet, blockchainData); break;
      }
    } catch (err) {
      log.error(`Failed to handle event: ${message.signature} for message: ${JSON.stringify(message)} with error`, err.stack);
    }
  }
};<|MERGE_RESOLUTION|>--- conflicted
+++ resolved
@@ -20,7 +20,7 @@
 export const init = () => {
   ws = new WebSocket(config.eventStreams.wsEndpoint, {
     headers: {
-      Authorization: 'Basic ' + Buffer.from(`${config.protocolAppCredentials.user}:${config.protocolAppCredentials.password}`).toString('base64')
+      Authorization: 'Basic ' + Buffer.from(`${config.ledgerAppCredentials.user}:${config.ledgerAppCredentials.password}`).toString('base64')
     }
   });
   addEventHandlers();
@@ -142,14 +142,7 @@
       switch (message.signature) {
         case eventSignature().MEMBER_REGISTERED:
           await membersHandler.handleMemberRegisteredEvent(message.data as IEventMemberRegistered, blockchainData); break;
-<<<<<<< HEAD
-        case eventSignature().DESCRIBED_STRUCTURED_ASSET_DEFINITION_CREATED:
-        case eventSignature().DESCRIBED_UNSTRUCTURED_ASSET_DEFINITION_CREATED:
-        case eventSignature().STRUCTURED_ASSET_DEFINITION_CREATED:
-        case eventSignature().UNSTRUCTURED_ASSET_DEFINITION_CREATED:
-=======
-        case utils.contractEventSignatures.ASSET_DEFINITION_CREATED:
->>>>>>> 5fb9b78e
+        case eventSignature().ASSET_DEFINITION_CREATED:
           await assetDefinitionsHandler.handleAssetDefinitionCreatedEvent(message.data as IEventAssetDefinitionCreated, blockchainData); break;
         case eventSignature().DESCRIBED_PAYMENT_DEFINITION_CREATED:
         case eventSignature().PAYMENT_DEFINITION_CREATED:
