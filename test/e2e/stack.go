--- conflicted
+++ resolved
@@ -35,21 +35,6 @@
 }
 
 type Member struct {
-<<<<<<< HEAD
-	ExposedFireflyPort   int    `json:"exposedFireflyPort,omitempty"`
-	FireflyHostname      string `json:"fireflyHostname,omitempty"`
-	Username             string `json:"username,omitempty"`
-	Password             string `json:"password,omitempty"`
-	UseHTTPS             bool   `json:"useHttps,omitempty"`
-	ExposedConnectorPort int    `json:"exposedConnectorPort,omitempty"`
-	OrgName              string `json:"orgName,omitempty"`
-	BlockchainHostname   string `json:"blockchainHostname,omitempty"`
-	BlockchainUsername   string `json:"blockchainUsername,omitempty"`
-	BlockchainPassword   string `json:"blockchainPassword,omitempty"`
-	EthConnectHostname   string `json:"ethConnectHostname"`
-	EthConnectUsername   string `json:"ethConnectUsername"`
-	EthConnectPassword   string `json:"ethConnectPassword"`
-=======
 	ExposedFireflyPort   int         `json:"exposedFireflyPort,omitempty"`
 	FireflyHostname      string      `json:"fireflyHostname,omitempty"`
 	Username             string      `json:"username,omitempty"`
@@ -57,8 +42,13 @@
 	UseHTTPS             bool        `json:"useHttps,omitempty"`
 	ExposedConnectorPort int         `json:"exposedConnectorPort,omitempty"`
 	OrgName              string      `json:"orgName,omitempty"`
+	BlockchainHostname   string      `json:"blockchainHostname,omitempty"`
+	BlockchainUsername   string      `json:"blockchainUsername,omitempty"`
+	BlockchainPassword   string      `json:"blockchainPassword,omitempty"`
+	EthConnectHostname   string      `json:"ethConnectHostname"`
+	EthConnectUsername   string      `json:"ethConnectUsername"`
+	EthConnectPassword   string      `json:"ethConnectPassword"`
 	Account              interface{} `json:"account,omitempty"`
->>>>>>> 4d5e5879
 }
 
 func GetMemberPort(filename string, n int) (int, error) {
