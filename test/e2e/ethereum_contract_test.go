--- conflicted
+++ resolved
@@ -254,7 +254,7 @@
 	invokeContractRequest := &fftypes.InvokeContractRequest{
 		Location: locationBytes,
 		Method:   newTestFFIMethod(),
-		Params: map[string]interface{}{
+		Input: map[string]interface{}{
 			"newValue": float64(2),
 		},
 	}
@@ -300,13 +300,8 @@
 	locationBytes, _ := json.Marshal(location)
 	invokeContractRequest := &fftypes.InvokeContractRequest{
 		Location: locationBytes,
-<<<<<<< HEAD
-		Params: map[string]interface{}{
-			"newValue": float64(3),
-=======
 		Input: map[string]interface{}{
 			"newValue": float64(42),
->>>>>>> 67be03b3
 		},
 	}
 
