// Code generated by mockery v1.0.0. DO NOT EDIT.

package blockchainmocks

import (
	config "github.com/hyperledger/firefly/internal/config"
	blockchain "github.com/hyperledger/firefly/pkg/blockchain"

	context "context"

	fftypes "github.com/hyperledger/firefly/pkg/fftypes"

	mock "github.com/stretchr/testify/mock"
)

// Plugin is an autogenerated mock type for the Plugin type
type Plugin struct {
	mock.Mock
}

// Capabilities provides a mock function with given fields:
func (_m *Plugin) Capabilities() *blockchain.Capabilities {
	ret := _m.Called()

	var r0 *blockchain.Capabilities
	if rf, ok := ret.Get(0).(func() *blockchain.Capabilities); ok {
		r0 = rf()
	} else {
		if ret.Get(0) != nil {
			r0 = ret.Get(0).(*blockchain.Capabilities)
		}
	}

	return r0
}

// Init provides a mock function with given fields: ctx, prefix, callbacks
func (_m *Plugin) Init(ctx context.Context, prefix config.Prefix, callbacks blockchain.Callbacks) error {
	ret := _m.Called(ctx, prefix, callbacks)

	var r0 error
	if rf, ok := ret.Get(0).(func(context.Context, config.Prefix, blockchain.Callbacks) error); ok {
		r0 = rf(ctx, prefix, callbacks)
	} else {
		r0 = ret.Error(0)
	}

	return r0
}

// InitPrefix provides a mock function with given fields: prefix
func (_m *Plugin) InitPrefix(prefix config.Prefix) {
	_m.Called(prefix)
}

// Name provides a mock function with given fields:
func (_m *Plugin) Name() string {
	ret := _m.Called()

	var r0 string
	if rf, ok := ret.Get(0).(func() string); ok {
		r0 = rf()
	} else {
		r0 = ret.Get(0).(string)
	}

	return r0
}

// ResolveSigningKey provides a mock function with given fields: ctx, signingKey
func (_m *Plugin) ResolveSigningKey(ctx context.Context, signingKey string) (string, error) {
	ret := _m.Called(ctx, signingKey)

	var r0 string
	if rf, ok := ret.Get(0).(func(context.Context, string) string); ok {
		r0 = rf(ctx, signingKey)
	} else {
		r0 = ret.Get(0).(string)
	}

	var r1 error
	if rf, ok := ret.Get(1).(func(context.Context, string) error); ok {
		r1 = rf(ctx, signingKey)
	} else {
		r1 = ret.Error(1)
	}

	return r0, r1
}

<<<<<<< HEAD
// Start provides a mock function with given fields:
func (_m *Plugin) Start() error {
	ret := _m.Called()

	var r0 error
	if rf, ok := ret.Get(0).(func() error); ok {
		r0 = rf()
=======
// SubmitBatchPin provides a mock function with given fields: ctx, operationID, ledgerID, identity, batch
func (_m *Plugin) SubmitBatchPin(ctx context.Context, operationID *fftypes.UUID, ledgerID *fftypes.UUID, identity *fftypes.Identity, batch *blockchain.BatchPin) error {
	ret := _m.Called(ctx, operationID, ledgerID, identity, batch)

	var r0 error
	if rf, ok := ret.Get(0).(func(context.Context, *fftypes.UUID, *fftypes.UUID, *fftypes.Identity, *blockchain.BatchPin) error); ok {
		r0 = rf(ctx, operationID, ledgerID, identity, batch)
>>>>>>> f435cbf7
	} else {
		r0 = ret.Error(0)
	}

	return r0
}

// SubmitBatchPin provides a mock function with given fields: ctx, ledgerID, signingKey, batch
func (_m *Plugin) SubmitBatchPin(ctx context.Context, ledgerID *fftypes.UUID, signingKey string, batch *blockchain.BatchPin) error {
	ret := _m.Called(ctx, ledgerID, signingKey, batch)

	var r0 error
	if rf, ok := ret.Get(0).(func(context.Context, *fftypes.UUID, string, *blockchain.BatchPin) error); ok {
		r0 = rf(ctx, ledgerID, signingKey, batch)
	} else {
		r0 = ret.Error(0)
	}

	return r0
}<|MERGE_RESOLUTION|>--- conflicted
+++ resolved
@@ -88,7 +88,6 @@
 	return r0, r1
 }
 
-<<<<<<< HEAD
 // Start provides a mock function with given fields:
 func (_m *Plugin) Start() error {
 	ret := _m.Called()
@@ -96,15 +95,6 @@
 	var r0 error
 	if rf, ok := ret.Get(0).(func() error); ok {
 		r0 = rf()
-=======
-// SubmitBatchPin provides a mock function with given fields: ctx, operationID, ledgerID, identity, batch
-func (_m *Plugin) SubmitBatchPin(ctx context.Context, operationID *fftypes.UUID, ledgerID *fftypes.UUID, identity *fftypes.Identity, batch *blockchain.BatchPin) error {
-	ret := _m.Called(ctx, operationID, ledgerID, identity, batch)
-
-	var r0 error
-	if rf, ok := ret.Get(0).(func(context.Context, *fftypes.UUID, *fftypes.UUID, *fftypes.Identity, *blockchain.BatchPin) error); ok {
-		r0 = rf(ctx, operationID, ledgerID, identity, batch)
->>>>>>> f435cbf7
 	} else {
 		r0 = ret.Error(0)
 	}
@@ -112,13 +102,13 @@
 	return r0
 }
 
-// SubmitBatchPin provides a mock function with given fields: ctx, ledgerID, signingKey, batch
-func (_m *Plugin) SubmitBatchPin(ctx context.Context, ledgerID *fftypes.UUID, signingKey string, batch *blockchain.BatchPin) error {
-	ret := _m.Called(ctx, ledgerID, signingKey, batch)
+// SubmitBatchPin provides a mock function with given fields: ctx, operationID, ledgerID, signingKey, batch
+func (_m *Plugin) SubmitBatchPin(ctx context.Context, operationID *fftypes.UUID, ledgerID *fftypes.UUID, signingKey string, batch *blockchain.BatchPin) error {
+	ret := _m.Called(ctx, operationID, ledgerID, signingKey, batch)
 
 	var r0 error
-	if rf, ok := ret.Get(0).(func(context.Context, *fftypes.UUID, string, *blockchain.BatchPin) error); ok {
-		r0 = rf(ctx, ledgerID, signingKey, batch)
+	if rf, ok := ret.Get(0).(func(context.Context, *fftypes.UUID, *fftypes.UUID, string, *blockchain.BatchPin) error); ok {
+		r0 = rf(ctx, operationID, ledgerID, signingKey, batch)
 	} else {
 		r0 = ret.Error(0)
 	}
