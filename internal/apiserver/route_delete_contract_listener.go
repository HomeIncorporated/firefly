--- conflicted
+++ resolved
@@ -35,17 +35,10 @@
 	JSONInputValue:  nil,
 	JSONOutputValue: nil,
 	JSONOutputCodes: []int{http.StatusNoContent}, // Sync operation, no output
-<<<<<<< HEAD
-	JSONHandler: func(r *oapispec.APIRequest) (output interface{}, err error) {
-		ns := extractNamespace(r.PP)
-		err = getOr(r.Ctx, ns).Contracts().DeleteContractListenerByNameOrID(r.Ctx, ns, r.PP["nameOrId"])
-		return nil, err
-=======
 	Extensions: &coreExtensions{
 		CoreJSONHandler: func(r *ffapi.APIRequest, cr *coreRequest) (output interface{}, err error) {
 			err = cr.or.Contracts().DeleteContractListenerByNameOrID(cr.ctx, extractNamespace(r.PP), r.PP["nameOrId"])
 			return nil, err
 		},
->>>>>>> d1289f6b
 	},
 }