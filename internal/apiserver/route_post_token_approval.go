// Copyright © 2022 Kaleido, Inc.
//
// SPDX-License-Identifier: Apache-2.0
//
// Licensed under the Apache License, Version 2.0 (the "License");
// you may not use this file except in compliance with the License.
// You may obtain a copy of the License at
//
//     http://www.apache.org/licenses/LICENSE-2.0
//
// Unless required by applicable law or agreed to in writing, software
// distributed under the License is distributed on an "AS IS" BASIS,
// WITHOUT WARRANTIES OR CONDITIONS OF ANY KIND, either express or implied.
// See the License for the specific language governing permissions and
// limitations under the License.

package apiserver

import (
	"net/http"
	"strings"

	"github.com/hyperledger/firefly-common/pkg/ffapi"
	"github.com/hyperledger/firefly/internal/coremsgs"
	"github.com/hyperledger/firefly/pkg/core"
)

var postTokenApproval = &ffapi.Route{
	Name:       "postTokenApproval",
	Path:       "tokens/approvals",
	Method:     http.MethodPost,
	PathParams: nil,
	QueryParams: []*ffapi.QueryParam{
		{Name: "confirm", Description: coremsgs.APIConfirmQueryParam, IsBool: true},
	},
	Description: coremsgs.APIEndpointsPostTokenApproval,
	JSONInputValue: func() interface{} {
		return &core.TokenApprovalInput{
			TokenApproval: core.TokenApproval{
				Approved: true,
			},
		}
	},
	JSONOutputValue: func() interface{} { return &core.TokenApproval{} },
	JSONOutputCodes: []int{http.StatusAccepted, http.StatusOK},
<<<<<<< HEAD
	JSONHandler: func(r *oapispec.APIRequest) (output interface{}, err error) {
		waitConfirm := strings.EqualFold(r.QP["confirm"], "true")
		r.SuccessStatus = syncRetcode(waitConfirm)
		ns := extractNamespace(r.PP)
		return getOr(r.Ctx, ns).Assets().TokenApproval(r.Ctx, ns, r.Input.(*core.TokenApprovalInput), waitConfirm)
=======
	Extensions: &coreExtensions{
		CoreJSONHandler: func(r *ffapi.APIRequest, cr *coreRequest) (output interface{}, err error) {
			waitConfirm := strings.EqualFold(r.QP["confirm"], "true")
			r.SuccessStatus = syncRetcode(waitConfirm)
			return cr.or.Assets().TokenApproval(cr.ctx, extractNamespace(r.PP), r.Input.(*core.TokenApprovalInput), waitConfirm)
		},
>>>>>>> d1289f6b
	},
}<|MERGE_RESOLUTION|>--- conflicted
+++ resolved
@@ -43,19 +43,11 @@
 	},
 	JSONOutputValue: func() interface{} { return &core.TokenApproval{} },
 	JSONOutputCodes: []int{http.StatusAccepted, http.StatusOK},
-<<<<<<< HEAD
-	JSONHandler: func(r *oapispec.APIRequest) (output interface{}, err error) {
-		waitConfirm := strings.EqualFold(r.QP["confirm"], "true")
-		r.SuccessStatus = syncRetcode(waitConfirm)
-		ns := extractNamespace(r.PP)
-		return getOr(r.Ctx, ns).Assets().TokenApproval(r.Ctx, ns, r.Input.(*core.TokenApprovalInput), waitConfirm)
-=======
 	Extensions: &coreExtensions{
 		CoreJSONHandler: func(r *ffapi.APIRequest, cr *coreRequest) (output interface{}, err error) {
 			waitConfirm := strings.EqualFold(r.QP["confirm"], "true")
 			r.SuccessStatus = syncRetcode(waitConfirm)
 			return cr.or.Assets().TokenApproval(cr.ctx, extractNamespace(r.PP), r.Input.(*core.TokenApprovalInput), waitConfirm)
 		},
->>>>>>> d1289f6b
 	},
 }