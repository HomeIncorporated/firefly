// Copyright © 2022 Kaleido, Inc.
//
// SPDX-License-Identifier: Apache-2.0
//
// Licensed under the Apache License, Version 2.0 (the "License");
// you may not use this file except in compliance with the License.
// You may obtain a copy of the License at
//
//     http://www.apache.org/licenses/LICENSE-2.0
//
// Unless required by applicable law or agreed to in writing, software
// distributed under the License is distributed on an "AS IS" BASIS,
// WITHOUT WARRANTIES OR CONDITIONS OF ANY KIND, either express or implied.
// See the License for the specific language governing permissions and
// limitations under the License.

package apiserver

import (
	"net/http"

	"github.com/hyperledger/firefly-common/pkg/ffapi"
	"github.com/hyperledger/firefly/internal/coremsgs"
	"github.com/hyperledger/firefly/pkg/core"
)

var getContractListenerByNameOrID = &ffapi.Route{
	Name:   "getContractListenerByNameOrID",
	Path:   "contracts/listeners/{nameOrId}",
	Method: http.MethodGet,
	PathParams: []*ffapi.PathParam{
		{Name: "nameOrId", Description: coremsgs.APIParamsContractListenerNameOrID},
	},
	QueryParams:     nil,
<<<<<<< HEAD
	FilterFactory:   nil,
	DescriptionKey:  coremsgs.APIEndpointsGetContractListenerByNameOrID,
=======
	Description:     coremsgs.APIEndpointsGetContractListenerByNameOrID,
>>>>>>> eb61c4c6
	JSONInputValue:  nil,
	JSONOutputValue: func() interface{} { return &core.ContractListener{} },
	JSONOutputCodes: []int{http.StatusOK},
	Extensions: &coreExtensions{
		CoreJSONHandler: func(r *ffapi.APIRequest, cr *coreRequest) (output interface{}, err error) {
			return cr.or.Contracts().GetContractListenerByNameOrID(cr.ctx, extractNamespace(r.PP), r.PP["nameOrId"])
		},
	},
}<|MERGE_RESOLUTION|>--- conflicted
+++ resolved
@@ -32,12 +32,7 @@
 		{Name: "nameOrId", Description: coremsgs.APIParamsContractListenerNameOrID},
 	},
 	QueryParams:     nil,
-<<<<<<< HEAD
-	FilterFactory:   nil,
-	DescriptionKey:  coremsgs.APIEndpointsGetContractListenerByNameOrID,
-=======
 	Description:     coremsgs.APIEndpointsGetContractListenerByNameOrID,
->>>>>>> eb61c4c6
 	JSONInputValue:  nil,
 	JSONOutputValue: func() interface{} { return &core.ContractListener{} },
 	JSONOutputCodes: []int{http.StatusOK},
