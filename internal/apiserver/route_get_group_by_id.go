--- conflicted
+++ resolved
@@ -36,17 +36,10 @@
 	JSONInputValue:  nil,
 	JSONOutputValue: func() interface{} { return &core.Group{} },
 	JSONOutputCodes: []int{http.StatusOK},
-<<<<<<< HEAD
-	JSONHandler: func(r *oapispec.APIRequest) (output interface{}, err error) {
-		ns := extractNamespace(r.PP)
-		output, err = getOr(r.Ctx, ns).PrivateMessaging().GetGroupByID(r.Ctx, r.PP["hash"])
-		return output, err
-=======
 	Extensions: &coreExtensions{
 		CoreJSONHandler: func(r *ffapi.APIRequest, cr *coreRequest) (output interface{}, err error) {
 			output, err = cr.or.PrivateMessaging().GetGroupByID(cr.ctx, r.PP["hash"])
 			return output, err
 		},
->>>>>>> d1289f6b
 	},
 }