--- conflicted
+++ resolved
@@ -31,12 +31,7 @@
 	Method:          http.MethodGet,
 	PathParams:      nil,
 	QueryParams:     nil,
-<<<<<<< HEAD
-	FilterFactory:   database.NamespaceQueryFactory,
-	DescriptionKey:  coremsgs.APIEndpointsGetNamespaces,
-=======
 	Description:     coremsgs.APIEndpointsGetNamespaces,
->>>>>>> eb61c4c6
 	JSONInputValue:  nil,
 	JSONOutputValue: func() interface{} { return []*core.Namespace{} },
 	JSONOutputCodes: []int{http.StatusOK},
