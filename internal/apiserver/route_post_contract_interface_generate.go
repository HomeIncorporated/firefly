--- conflicted
+++ resolved
@@ -36,13 +36,8 @@
 	JSONOutputCodes: []int{http.StatusOK},
 	Extensions: &coreExtensions{
 		CoreJSONHandler: func(r *ffapi.APIRequest, cr *coreRequest) (output interface{}, err error) {
-<<<<<<< HEAD
 			generationRequest := r.Input.(*fftypes.FFIGenerationRequest)
-			return cr.or.Contracts().GenerateFFI(cr.ctx, extractNamespace(r.PP), generationRequest)
-=======
-			generationRequest := r.Input.(*core.FFIGenerationRequest)
 			return cr.or.Contracts().GenerateFFI(cr.ctx, generationRequest)
->>>>>>> 7975b39a
 		},
 	},
 }