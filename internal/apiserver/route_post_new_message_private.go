--- conflicted
+++ resolved
@@ -33,12 +33,7 @@
 	QueryParams: []*ffapi.QueryParam{
 		{Name: "confirm", Description: coremsgs.APIConfirmQueryParam, IsBool: true},
 	},
-<<<<<<< HEAD
-	FilterFactory:   nil,
-	DescriptionKey:  coremsgs.APIEndpointsPostNewMessagePrivate,
-=======
 	Description:     coremsgs.APIEndpointsPostNewMessagePrivate,
->>>>>>> eb61c4c6
 	JSONInputValue:  func() interface{} { return &core.MessageInOut{} },
 	JSONOutputValue: func() interface{} { return &core.Message{} },
 	JSONOutputCodes: []int{http.StatusAccepted, http.StatusOK},
