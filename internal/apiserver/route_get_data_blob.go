--- conflicted
+++ resolved
@@ -42,9 +42,6 @@
 	JSONOutputValue: func() interface{} { return []byte{} },
 	JSONOutputCodes: []int{http.StatusOK},
 	JSONHandler: func(r *oapispec.APIRequest) (output interface{}, err error) {
-<<<<<<< HEAD
-		return getOr(r.Ctx).Data().DownloadBLOB(r.Ctx, r.PP["ns"], r.PP["dataid"])
-=======
 		blob, reader, err := r.Or.Data().DownloadBLOB(r.Ctx, r.PP["ns"], r.PP["dataid"])
 		if err == nil {
 			r.ResponseHeaders.Set(fftypes.HTTPHeadersBlobHashSHA256, blob.Hash.String())
@@ -53,6 +50,5 @@
 			}
 		}
 		return reader, nil
->>>>>>> 8cfd4b40
 	},
 }