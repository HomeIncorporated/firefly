--- conflicted
+++ resolved
@@ -36,17 +36,10 @@
 	JSONInputValue:  nil,
 	JSONOutputValue: func() interface{} { return &core.BatchPersisted{} },
 	JSONOutputCodes: []int{http.StatusOK},
-<<<<<<< HEAD
-	JSONHandler: func(r *oapispec.APIRequest) (output interface{}, err error) {
-		ns := extractNamespace(r.PP)
-		output, err = getOr(r.Ctx, ns).GetBatchByID(r.Ctx, ns, r.PP["batchid"])
-		return output, err
-=======
 	Extensions: &coreExtensions{
 		CoreJSONHandler: func(r *ffapi.APIRequest, cr *coreRequest) (output interface{}, err error) {
 			output, err = cr.or.GetBatchByID(cr.ctx, extractNamespace(r.PP), r.PP["batchid"])
 			return output, err
 		},
->>>>>>> d1289f6b
 	},
 }