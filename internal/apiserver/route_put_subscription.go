// Copyright © 2022 Kaleido, Inc.
//
// SPDX-License-Identifier: Apache-2.0
//
// Licensed under the Apache License, Version 2.0 (the "License");
// you may not use this file except in compliance with the License.
// You may obtain a copy of the License at
//
//     http://www.apache.org/licenses/LICENSE-2.0
//
// Unless required by applicable law or agreed to in writing, software
// distributed under the License is distributed on an "AS IS" BASIS,
// WITHOUT WARRANTIES OR CONDITIONS OF ANY KIND, either express or implied.
// See the License for the specific language governing permissions and
// limitations under the License.

package apiserver

import (
	"net/http"

	"github.com/hyperledger/firefly-common/pkg/ffapi"
	"github.com/hyperledger/firefly/internal/coremsgs"
	"github.com/hyperledger/firefly/pkg/core"
)

var putSubscription = &ffapi.Route{
	Name:            "putSubscription",
	Path:            "subscriptions",
	Method:          http.MethodPut,
	PathParams:      nil,
	QueryParams:     nil,
	Description:     coremsgs.APIEndpointsPutSubscription,
	JSONInputValue:  func() interface{} { return &core.Subscription{} },
	JSONOutputValue: func() interface{} { return &core.Subscription{} },
	JSONOutputCodes: []int{http.StatusOK}, // Sync operation
<<<<<<< HEAD
	JSONHandler: func(r *oapispec.APIRequest) (output interface{}, err error) {
		ns := extractNamespace(r.PP)
		output, err = getOr(r.Ctx, ns).CreateUpdateSubscription(r.Ctx, ns, r.Input.(*core.Subscription))
		return output, err
=======
	Extensions: &coreExtensions{
		CoreJSONHandler: func(r *ffapi.APIRequest, cr *coreRequest) (output interface{}, err error) {
			output, err = cr.or.CreateUpdateSubscription(cr.ctx, extractNamespace(r.PP), r.Input.(*core.Subscription))
			return output, err
		},
>>>>>>> d1289f6b
	},
}<|MERGE_RESOLUTION|>--- conflicted
+++ resolved
@@ -34,17 +34,10 @@
 	JSONInputValue:  func() interface{} { return &core.Subscription{} },
 	JSONOutputValue: func() interface{} { return &core.Subscription{} },
 	JSONOutputCodes: []int{http.StatusOK}, // Sync operation
-<<<<<<< HEAD
-	JSONHandler: func(r *oapispec.APIRequest) (output interface{}, err error) {
-		ns := extractNamespace(r.PP)
-		output, err = getOr(r.Ctx, ns).CreateUpdateSubscription(r.Ctx, ns, r.Input.(*core.Subscription))
-		return output, err
-=======
 	Extensions: &coreExtensions{
 		CoreJSONHandler: func(r *ffapi.APIRequest, cr *coreRequest) (output interface{}, err error) {
 			output, err = cr.or.CreateUpdateSubscription(cr.ctx, extractNamespace(r.PP), r.Input.(*core.Subscription))
 			return output, err
 		},
->>>>>>> d1289f6b
 	},
 }