// Copyright © 2022 Kaleido, Inc.
//
// SPDX-License-Identifier: Apache-2.0
//
// Licensed under the Apache License, Version 2.0 (the "License");
// you may not use this file except in compliance with the License.
// You may obtain a copy of the License at
//
//     http://www.apache.org/licenses/LICENSE-2.0
//
// Unless required by applicable law or agreed to in writing, software
// distributed under the License is distributed on an "AS IS" BASIS,
// WITHOUT WARRANTIES OR CONDITIONS OF ANY KIND, either express or implied.
// See the License for the specific language governing permissions and
// limitations under the License.

package apiserver

import (
	"net/http"
	"strings"

	"github.com/hyperledger/firefly-common/pkg/ffapi"
	"github.com/hyperledger/firefly/internal/coremsgs"
	"github.com/hyperledger/firefly/pkg/core"
)

var getMsgByID = &ffapi.Route{
	Name:   "getMsgByID",
	Path:   "messages/{msgid}",
	Method: http.MethodGet,
	PathParams: []*ffapi.PathParam{
		{Name: "msgid", Description: coremsgs.APIParamsMessageID},
	},
	QueryParams: []*ffapi.QueryParam{
		{Name: "fetchdata", IsBool: true, Description: coremsgs.APIFetchDataDesc},
	},
<<<<<<< HEAD
	FilterFactory:   nil,
	DescriptionKey:  coremsgs.APIEndpointsGetMsgByID,
=======
	Description:     coremsgs.APIEndpointsGetMsgByID,
>>>>>>> eb61c4c6
	JSONInputValue:  nil,
	JSONOutputValue: func() interface{} { return &core.MessageInOut{} }, // can include full values
	JSONOutputCodes: []int{http.StatusOK},
	Extensions: &coreExtensions{
		CoreJSONHandler: func(r *ffapi.APIRequest, cr *coreRequest) (output interface{}, err error) {
			if strings.EqualFold(r.QP["data"], "true") || strings.EqualFold(r.QP["fetchdata"], "true") {
				return cr.or.GetMessageByIDWithData(cr.ctx, extractNamespace(r.PP), r.PP["msgid"])
			}
			return cr.or.GetMessageByID(cr.ctx, extractNamespace(r.PP), r.PP["msgid"])
		},
	},
}<|MERGE_RESOLUTION|>--- conflicted
+++ resolved
@@ -35,12 +35,7 @@
 	QueryParams: []*ffapi.QueryParam{
 		{Name: "fetchdata", IsBool: true, Description: coremsgs.APIFetchDataDesc},
 	},
-<<<<<<< HEAD
-	FilterFactory:   nil,
-	DescriptionKey:  coremsgs.APIEndpointsGetMsgByID,
-=======
 	Description:     coremsgs.APIEndpointsGetMsgByID,
->>>>>>> eb61c4c6
 	JSONInputValue:  nil,
 	JSONOutputValue: func() interface{} { return &core.MessageInOut{} }, // can include full values
 	JSONOutputCodes: []int{http.StatusOK},
