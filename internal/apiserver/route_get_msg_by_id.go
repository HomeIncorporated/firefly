// Copyright © 2022 Kaleido, Inc.
//
// SPDX-License-Identifier: Apache-2.0
//
// Licensed under the Apache License, Version 2.0 (the "License");
// you may not use this file except in compliance with the License.
// You may obtain a copy of the License at
//
//     http://www.apache.org/licenses/LICENSE-2.0
//
// Unless required by applicable law or agreed to in writing, software
// distributed under the License is distributed on an "AS IS" BASIS,
// WITHOUT WARRANTIES OR CONDITIONS OF ANY KIND, either express or implied.
// See the License for the specific language governing permissions and
// limitations under the License.

package apiserver

import (
	"net/http"
	"strings"

	"github.com/hyperledger/firefly-common/pkg/ffapi"
	"github.com/hyperledger/firefly/internal/coremsgs"
	"github.com/hyperledger/firefly/pkg/core"
)

var getMsgByID = &ffapi.Route{
	Name:   "getMsgByID",
	Path:   "messages/{msgid}",
	Method: http.MethodGet,
	PathParams: []*ffapi.PathParam{
		{Name: "msgid", Description: coremsgs.APIParamsMessageID},
	},
	QueryParams: []*ffapi.QueryParam{
		{Name: "fetchdata", IsBool: true, Description: coremsgs.APIFetchDataDesc},
	},
	Description:     coremsgs.APIEndpointsGetMsgByID,
	JSONInputValue:  nil,
	JSONOutputValue: func() interface{} { return &core.MessageInOut{} }, // can include full values
	JSONOutputCodes: []int{http.StatusOK},
<<<<<<< HEAD
	JSONHandler: func(r *oapispec.APIRequest) (output interface{}, err error) {
		ns := extractNamespace(r.PP)
		if strings.EqualFold(r.QP["data"], "true") || strings.EqualFold(r.QP["fetchdata"], "true") {
			return getOr(r.Ctx, ns).GetMessageByIDWithData(r.Ctx, ns, r.PP["msgid"])
		}
		return getOr(r.Ctx, ns).GetMessageByID(r.Ctx, ns, r.PP["msgid"])
=======
	Extensions: &coreExtensions{
		CoreJSONHandler: func(r *ffapi.APIRequest, cr *coreRequest) (output interface{}, err error) {
			if strings.EqualFold(r.QP["data"], "true") || strings.EqualFold(r.QP["fetchdata"], "true") {
				return cr.or.GetMessageByIDWithData(cr.ctx, extractNamespace(r.PP), r.PP["msgid"])
			}
			return cr.or.GetMessageByID(cr.ctx, extractNamespace(r.PP), r.PP["msgid"])
		},
>>>>>>> d1289f6b
	},
}<|MERGE_RESOLUTION|>--- conflicted
+++ resolved
@@ -39,14 +39,6 @@
 	JSONInputValue:  nil,
 	JSONOutputValue: func() interface{} { return &core.MessageInOut{} }, // can include full values
 	JSONOutputCodes: []int{http.StatusOK},
-<<<<<<< HEAD
-	JSONHandler: func(r *oapispec.APIRequest) (output interface{}, err error) {
-		ns := extractNamespace(r.PP)
-		if strings.EqualFold(r.QP["data"], "true") || strings.EqualFold(r.QP["fetchdata"], "true") {
-			return getOr(r.Ctx, ns).GetMessageByIDWithData(r.Ctx, ns, r.PP["msgid"])
-		}
-		return getOr(r.Ctx, ns).GetMessageByID(r.Ctx, ns, r.PP["msgid"])
-=======
 	Extensions: &coreExtensions{
 		CoreJSONHandler: func(r *ffapi.APIRequest, cr *coreRequest) (output interface{}, err error) {
 			if strings.EqualFold(r.QP["data"], "true") || strings.EqualFold(r.QP["fetchdata"], "true") {
@@ -54,6 +46,5 @@
 			}
 			return cr.or.GetMessageByID(cr.ctx, extractNamespace(r.PP), r.PP["msgid"])
 		},
->>>>>>> d1289f6b
 	},
 }