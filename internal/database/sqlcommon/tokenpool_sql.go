// Copyright © 2023 Kaleido, Inc.
//
// SPDX-License-Identifier: Apache-2.0
//
// Licensed under the Apache License, Version 2.0 (the "License");
// you may not use this file except in compliance with the License.
// You may obtain a copy of the License at
//
//     http://www.apache.org/licenses/LICENSE-2.0
//
// Unless required by applicable law or agreed to in writing, software
// distributed under the License is distributed on an "AS IS" BASIS,
// WITHOUT WARRANTIES OR CONDITIONS OF ANY KIND, either express or implied.
// See the License for the specific language governing permissions and
// limitations under the License.

package sqlcommon

import (
	"context"
	"database/sql"

	sq "github.com/Masterminds/squirrel"
	"github.com/hyperledger/firefly-common/pkg/dbsql"
	"github.com/hyperledger/firefly-common/pkg/ffapi"
	"github.com/hyperledger/firefly-common/pkg/fftypes"
	"github.com/hyperledger/firefly-common/pkg/i18n"
	"github.com/hyperledger/firefly-common/pkg/log"
	"github.com/hyperledger/firefly/internal/coremsgs"
	"github.com/hyperledger/firefly/pkg/core"
	"github.com/hyperledger/firefly/pkg/database"
)

var (
	tokenPoolColumns = []string{
		"id",
		"namespace",
		"name",
		"network_name",
		"standard",
		"locator",
		"type",
		"connector",
		"symbol",
		"decimals",
		"message_id",
		"state",
		"created",
		"tx_type",
		"tx_id",
		"info",
		"interface",
		"interface_format",
		"methods",
		"published",
	}
	tokenPoolFilterFieldMap = map[string]string{
		"message":         "message_id",
		"tx.type":         "tx_type",
		"tx.id":           "tx_id",
		"interfaceformat": "interface_format",
		"networkname":     "network_name",
	}
)

const tokenpoolTable = "tokenpool"

func (s *SQLCommon) attemptTokenPoolUpdate(ctx context.Context, tx *dbsql.TXWrapper, pool *core.TokenPool) (int64, error) {
	var interfaceID *fftypes.UUID
	if pool.Interface != nil {
		interfaceID = pool.Interface.ID
	}
	var networkName *string
	if pool.NetworkName != "" {
		networkName = &pool.NetworkName
	}
	return s.UpdateTx(ctx, tokenpoolTable, tx,
		sq.Update(tokenpoolTable).
			Set("name", pool.Name).
			Set("network_name", networkName).
			Set("standard", pool.Standard).
			Set("locator", pool.Locator).
			Set("type", pool.Type).
			Set("connector", pool.Connector).
			Set("symbol", pool.Symbol).
			Set("decimals", pool.Decimals).
			Set("message_id", pool.Message).
			Set("state", pool.State).
			Set("tx_type", pool.TX.Type).
			Set("tx_id", pool.TX.ID).
			Set("info", pool.Info).
			Set("interface", interfaceID).
			Set("interface_format", pool.InterfaceFormat).
			Set("methods", pool.Methods).
			Set("published", pool.Published).
			Where(sq.Eq{"id": pool.ID}),
		func() {
			s.callbacks.UUIDCollectionNSEvent(database.CollectionTokenPools, core.ChangeEventTypeUpdated, pool.Namespace, pool.ID)
		},
	)
}

func (s *SQLCommon) setTokenPoolInsertValues(query sq.InsertBuilder, pool *core.TokenPool, created *fftypes.FFTime) sq.InsertBuilder {
	var interfaceID *fftypes.UUID
	if pool.Interface != nil {
		interfaceID = pool.Interface.ID
	}
	var networkName *string
	if pool.NetworkName != "" {
		networkName = &pool.NetworkName
	}
	return query.Values(
		pool.ID,
		pool.Namespace,
		pool.Name,
		networkName,
		pool.Standard,
		pool.Locator,
		pool.Type,
		pool.Connector,
		pool.Symbol,
		pool.Decimals,
		pool.Message,
		pool.State,
		created,
		pool.TX.Type,
		pool.TX.ID,
		pool.Info,
		interfaceID,
		pool.InterfaceFormat,
		pool.Methods,
		pool.Published,
	)
}

func (s *SQLCommon) attemptTokenPoolInsert(ctx context.Context, tx *dbsql.TXWrapper, pool *core.TokenPool, requestConflictEmptyResult bool) error {
	created := fftypes.Now()
	_, err := s.InsertTxExt(ctx, tokenpoolTable, tx,
		s.setTokenPoolInsertValues(sq.Insert(tokenpoolTable).Columns(tokenPoolColumns...), pool, created),
		func() {
			s.callbacks.UUIDCollectionNSEvent(database.CollectionTokenPools, core.ChangeEventTypeCreated, pool.Namespace, pool.ID)
		}, requestConflictEmptyResult)
	if err == nil {
		pool.Created = created
	}
	return err
}

func (s *SQLCommon) tokenPoolExists(ctx context.Context, tx *dbsql.TXWrapper, pool *core.TokenPool) (bool, error) {
	rows, _, err := s.QueryTx(ctx, tokenpoolTable, tx,
		sq.Select("id").From(tokenpoolTable).Where(sq.And{
			sq.Eq{"namespace": pool.Namespace},
			sq.Or{
				sq.Eq{"name": pool.Name},
				sq.Eq{"network_name": pool.NetworkName},
			},
		}),
	)
	if err != nil {
		return false, err
	}
	defer rows.Close()
	return rows.Next(), nil
}

func (s *SQLCommon) InsertOrGetTokenPool(ctx context.Context, pool *core.TokenPool) (existing *core.TokenPool, err error) {
	ctx, tx, autoCommit, err := s.BeginOrUseTx(ctx)
	if err != nil {
		return nil, err
	}
	defer s.RollbackTx(ctx, tx, autoCommit)

<<<<<<< HEAD
	insertErr := s.attemptTokenPoolInsert(ctx, tx, pool, true /* we want a failure here we can progress past */)
	if insertErr == nil {
		return nil, s.CommitTx(ctx, tx, autoCommit)
	}

	// Do a select within the transaction to determine if the pool already exists
	existing, queryErr := s.getTokenPoolPred(ctx, pool.Namespace+":"+pool.Name, sq.And{
		sq.Eq{"namespace": pool.Namespace},
		sq.Or{
			sq.Eq{"name": pool.Name},
			sq.Eq{"network_name": pool.NetworkName},
		},
	})
	if queryErr != nil || existing != nil {
		return existing, queryErr
	}

	// Error was apparently not an index conflict - must have been something else
	return nil, insertErr
}

func (s *SQLCommon) UpsertTokenPool(ctx context.Context, pool *core.TokenPool, optimization database.UpsertOptimization) (err error) {
	ctx, tx, autoCommit, err := s.BeginOrUseTx(ctx)
=======
	rows, _, err := s.QueryTx(ctx, tokenpoolTable, tx,
		sq.Select("id").
			From(tokenpoolTable).
			Where(sq.And{
				sq.Eq{"namespace": pool.Namespace},
				sq.Or{
					sq.Eq{"name": pool.Name},
					sq.Eq{
						"connector": pool.Connector,
						"locator":   pool.Locator,
					},
				},
			}),
	)
>>>>>>> 4df24f30
	if err != nil {
		return err
	}
	defer s.RollbackTx(ctx, tx, autoCommit)

	optimized := false
	if optimization == database.UpsertOptimizationNew {
		opErr := s.attemptTokenPoolInsert(ctx, tx, pool, true /* we want a failure here we can progress past */)
		optimized = opErr == nil
	} else if optimization == database.UpsertOptimizationExisting {
		rowsAffected, opErr := s.attemptTokenPoolUpdate(ctx, tx, pool)
		optimized = opErr == nil && rowsAffected == 1
	}

	if !optimized {
		// Do a select within the transaction to determine if the pool already exists
		exists, err := s.tokenPoolExists(ctx, tx, pool)
		if err != nil {
			return err
		} else if exists {
			if _, err := s.attemptTokenPoolUpdate(ctx, tx, pool); err != nil {
				return err
			}
		}
		if err := s.attemptTokenPoolInsert(ctx, tx, pool, false); err != nil {
			return err
		}
	}

	return s.CommitTx(ctx, tx, autoCommit)
}

func (s *SQLCommon) tokenPoolResult(ctx context.Context, row *sql.Rows) (*core.TokenPool, error) {
	pool := core.TokenPool{}
	iface := fftypes.FFIReference{}
	var networkName *string
	err := row.Scan(
		&pool.ID,
		&pool.Namespace,
		&pool.Name,
		&networkName,
		&pool.Standard,
		&pool.Locator,
		&pool.Type,
		&pool.Connector,
		&pool.Symbol,
		&pool.Decimals,
		&pool.Message,
		&pool.State,
		&pool.Created,
		&pool.TX.Type,
		&pool.TX.ID,
		&pool.Info,
		&iface.ID,
		&pool.InterfaceFormat,
		&pool.Methods,
		&pool.Published,
	)
	if iface.ID != nil {
		pool.Interface = &iface
	}
	if networkName != nil {
		pool.NetworkName = *networkName
	}
	if err != nil {
		return nil, i18n.WrapError(ctx, err, coremsgs.MsgDBReadErr, tokenpoolTable)
	}
	return &pool, nil
}

func (s *SQLCommon) getTokenPoolPred(ctx context.Context, desc string, pred interface{}) (*core.TokenPool, error) {
	rows, _, err := s.Query(ctx, tokenpoolTable,
		sq.Select(tokenPoolColumns...).
			From(tokenpoolTable).
			Where(pred),
	)
	if err != nil {
		return nil, err
	}
	defer rows.Close()

	if !rows.Next() {
		log.L(ctx).Debugf("Token pool '%s' not found", desc)
		return nil, nil
	}

	pool, err := s.tokenPoolResult(ctx, rows)
	if err != nil {
		return nil, err
	}

	return pool, nil
}

func (s *SQLCommon) GetTokenPool(ctx context.Context, namespace string, name string) (message *core.TokenPool, err error) {
	return s.getTokenPoolPred(ctx, namespace+":"+name, sq.Eq{"namespace": namespace, "name": name})
}

func (s *SQLCommon) GetTokenPoolByID(ctx context.Context, namespace string, id *fftypes.UUID) (message *core.TokenPool, err error) {
	return s.getTokenPoolPred(ctx, id.String(), sq.Eq{"id": id, "namespace": namespace})
}

func (s *SQLCommon) GetTokenPoolByLocator(ctx context.Context, namespace, connector, locator string) (*core.TokenPool, error) {
	return s.getTokenPoolPred(ctx, locator, sq.And{
		sq.Eq{"namespace": namespace},
		sq.Eq{"connector": connector},
		sq.Eq{"locator": locator},
	})
}

func (s *SQLCommon) GetTokenPools(ctx context.Context, namespace string, filter ffapi.Filter) (message []*core.TokenPool, fr *ffapi.FilterResult, err error) {
	query, fop, fi, err := s.FilterSelect(ctx, "", sq.Select(tokenPoolColumns...).From("tokenpool"),
		filter, tokenPoolFilterFieldMap, []interface{}{"seq"}, sq.Eq{"namespace": namespace})
	if err != nil {
		return nil, nil, err
	}

	rows, tx, err := s.Query(ctx, tokenpoolTable, query)
	if err != nil {
		return nil, nil, err
	}
	defer rows.Close()

	pools := []*core.TokenPool{}
	for rows.Next() {
		d, err := s.tokenPoolResult(ctx, rows)
		if err != nil {
			return nil, nil, err
		}
		pools = append(pools, d)
	}

	return pools, s.QueryRes(ctx, tokenpoolTable, tx, fop, fi), err
}

func (s *SQLCommon) DeleteTokenPool(ctx context.Context, namespace string, id *fftypes.UUID) error {
	ctx, tx, autoCommit, err := s.BeginOrUseTx(ctx)
	if err != nil {
		return err
	}
	defer s.RollbackTx(ctx, tx, autoCommit)

	err = s.DeleteTx(ctx, "tokenpool", tx, sq.Delete("tokenpool").Where(sq.Eq{
		"id": id, "namespace": namespace,
	}), func() {
		s.callbacks.UUIDCollectionNSEvent(database.CollectionTokenPools, core.ChangeEventTypeDeleted, namespace, id)
	})
	if err != nil {
		return err
	}

	return s.CommitTx(ctx, tx, autoCommit)
}<|MERGE_RESOLUTION|>--- conflicted
+++ resolved
@@ -170,7 +170,6 @@
 	}
 	defer s.RollbackTx(ctx, tx, autoCommit)
 
-<<<<<<< HEAD
 	insertErr := s.attemptTokenPoolInsert(ctx, tx, pool, true /* we want a failure here we can progress past */)
 	if insertErr == nil {
 		return nil, s.CommitTx(ctx, tx, autoCommit)
@@ -194,22 +193,6 @@
 
 func (s *SQLCommon) UpsertTokenPool(ctx context.Context, pool *core.TokenPool, optimization database.UpsertOptimization) (err error) {
 	ctx, tx, autoCommit, err := s.BeginOrUseTx(ctx)
-=======
-	rows, _, err := s.QueryTx(ctx, tokenpoolTable, tx,
-		sq.Select("id").
-			From(tokenpoolTable).
-			Where(sq.And{
-				sq.Eq{"namespace": pool.Namespace},
-				sq.Or{
-					sq.Eq{"name": pool.Name},
-					sq.Eq{
-						"connector": pool.Connector,
-						"locator":   pool.Locator,
-					},
-				},
-			}),
-	)
->>>>>>> 4df24f30
 	if err != nil {
 		return err
 	}
@@ -233,8 +216,7 @@
 			if _, err := s.attemptTokenPoolUpdate(ctx, tx, pool); err != nil {
 				return err
 			}
-		}
-		if err := s.attemptTokenPoolInsert(ctx, tx, pool, false); err != nil {
+		} else if err := s.attemptTokenPoolInsert(ctx, tx, pool, false); err != nil {
 			return err
 		}
 	}
