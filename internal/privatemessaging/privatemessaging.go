// Copyright © 2022 Kaleido, Inc.
//
// SPDX-License-Identifier: Apache-2.0
//
// Licensed under the Apache License, Version 2.0 (the "License");
// you may not use this file except in compliance with the License.
// You may obtain a copy of the License at
//
//     http://www.apache.org/licenses/LICENSE-2.0
//
// Unless required by applicable law or agreed to in writing, software
// distributed under the License is distributed on an "AS IS" BASIS,
// WITHOUT WARRANTIES OR CONDITIONS OF ANY KIND, either express or implied.
// See the License for the specific language governing permissions and
// limitations under the License.

package privatemessaging

import (
	"context"
	"sync"

	"github.com/hyperledger/firefly-common/pkg/config"
	"github.com/hyperledger/firefly-common/pkg/fftypes"
	"github.com/hyperledger/firefly-common/pkg/i18n"
	"github.com/hyperledger/firefly-common/pkg/log"
	"github.com/hyperledger/firefly-common/pkg/retry"
	"github.com/hyperledger/firefly/internal/batch"
	"github.com/hyperledger/firefly/internal/cache"
	"github.com/hyperledger/firefly/internal/coreconfig"
	"github.com/hyperledger/firefly/internal/coremsgs"
	"github.com/hyperledger/firefly/internal/data"
	"github.com/hyperledger/firefly/internal/identity"
	"github.com/hyperledger/firefly/internal/metrics"
	"github.com/hyperledger/firefly/internal/multiparty"
	"github.com/hyperledger/firefly/internal/operations"
	"github.com/hyperledger/firefly/internal/syncasync"
	"github.com/hyperledger/firefly/pkg/blockchain"
	"github.com/hyperledger/firefly/pkg/core"
	"github.com/hyperledger/firefly/pkg/database"
	"github.com/hyperledger/firefly/pkg/dataexchange"
)

const pinnedPrivateDispatcherName = "pinned_private"
const unpinnedPrivateDispatcherName = "unpinned_private"

type Manager interface {
	core.Named
	GroupManager

	NewMessage(msg *core.MessageInOut) syncasync.Sender
	SendMessage(ctx context.Context, in *core.MessageInOut, waitConfirm bool) (out *core.Message, err error)
	RequestReply(ctx context.Context, request *core.MessageInOut) (reply *core.MessageInOut, err error)

	// From operations.OperationHandler
	PrepareOperation(ctx context.Context, op *core.Operation) (*core.PreparedOperation, error)
	RunOperation(ctx context.Context, op *core.PreparedOperation) (outputs fftypes.JSONObject, complete bool, err error)
}

type privateMessaging struct {
	groupManager

	ctx                   context.Context
	namespace             *core.Namespace
	database              database.Plugin
	identity              identity.Manager
	exchange              dataexchange.Plugin
	blockchain            blockchain.Plugin
	data                  data.Manager
	syncasync             syncasync.Bridge
	multiparty            multiparty.Manager
	retry                 retry.Retry
	maxBatchPayloadLength int64
	metrics               metrics.Manager
	operations            operations.Manager
	orgFirstNodes         map[fftypes.UUID]*core.Identity
}

type blobTransferTracker struct {
	dataID   *fftypes.UUID
	blobHash *fftypes.Bytes32
	op       *core.PreparedOperation
}

<<<<<<< HEAD
func NewPrivateMessaging(ctx context.Context, ns core.NamespaceRef, di database.Plugin, dx dataexchange.Plugin, bi blockchain.Plugin, im identity.Manager, ba batch.Manager, dm data.Manager, sa syncasync.Bridge, mult multiparty.Manager, mm metrics.Manager, om operations.Manager, cacheManager cache.Manager) (Manager, error) {
=======
func NewPrivateMessaging(ctx context.Context, ns *core.Namespace, di database.Plugin, dx dataexchange.Plugin, bi blockchain.Plugin, im identity.Manager, ba batch.Manager, dm data.Manager, sa syncasync.Bridge, mult multiparty.Manager, mm metrics.Manager, om operations.Manager) (Manager, error) {
>>>>>>> a6eb2c69
	if di == nil || im == nil || dx == nil || bi == nil || ba == nil || dm == nil || mm == nil || om == nil || mult == nil {
		return nil, i18n.NewError(ctx, coremsgs.MsgInitializationNilDepError, "PrivateMessaging")
	}

	pm := &privateMessaging{
		ctx:        ctx,
		namespace:  ns,
		database:   di,
		identity:   im,
		exchange:   dx,
		blockchain: bi,
		data:       dm,
		syncasync:  sa,
		multiparty: mult,
		groupManager: groupManager{
			namespace: ns,
			database:  di,
			identity:  im,
			data:      dm,
		},
		retry: retry.Retry{
			InitialDelay: config.GetDuration(coreconfig.PrivateMessagingRetryInitDelay),
			MaximumDelay: config.GetDuration(coreconfig.PrivateMessagingRetryMaxDelay),
			Factor:       config.GetFloat64(coreconfig.PrivateMessagingRetryFactor),
		},
		maxBatchPayloadLength: config.GetByteSize(coreconfig.PrivateMessagingBatchPayloadLimit),
		metrics:               mm,
		operations:            om,
		orgFirstNodes:         make(map[fftypes.UUID]*core.Identity),
	}

	groupCache, err := cacheManager.GetCache(
		cache.NewCacheConfig(
			ctx,
			coreconfig.CacheGroupLimit,
			coreconfig.CacheGroupTTL,
			ns.LocalName,
		),
	)
	if err != nil {
		return nil, err
	}

	pm.groupManager.groupCache = groupCache

	bo := batch.DispatcherOptions{
		BatchType:      core.BatchTypePrivate,
		BatchMaxSize:   config.GetUint(coreconfig.PrivateMessagingBatchSize),
		BatchMaxBytes:  pm.maxBatchPayloadLength,
		BatchTimeout:   config.GetDuration(coreconfig.PrivateMessagingBatchTimeout),
		DisposeTimeout: config.GetDuration(coreconfig.PrivateMessagingBatchAgentTimeout),
	}

	ba.RegisterDispatcher(pinnedPrivateDispatcherName,
		core.TransactionTypeBatchPin,
		[]core.MessageType{
			core.MessageTypeGroupInit,
			core.MessageTypePrivate,
			core.MessageTypeTransferPrivate,
		},
		pm.dispatchPinnedBatch, bo)

	ba.RegisterDispatcher(unpinnedPrivateDispatcherName,
		core.TransactionTypeUnpinned,
		[]core.MessageType{
			core.MessageTypePrivate,
		},
		pm.dispatchUnpinnedBatch, bo)

	om.RegisterHandler(ctx, pm, []core.OpType{
		core.OpTypeDataExchangeSendBlob,
		core.OpTypeDataExchangeSendBatch,
	})

	return pm, nil
}

func (pm *privateMessaging) Name() string {
	return "PrivateMessaging"
}

func (pm *privateMessaging) dispatchPinnedBatch(ctx context.Context, state *batch.DispatchState) error {
	err := pm.dispatchBatchCommon(ctx, state)
	if err != nil {
		return err
	}

	log.L(ctx).Infof("Pinning private batch %s with author=%s key=%s group=%s", state.Persisted.ID, state.Persisted.Author, state.Persisted.Key, state.Persisted.Group)
	return pm.multiparty.SubmitBatchPin(ctx, &state.Persisted, state.Pins, "" /* no payloadRef for private */)
}

func (pm *privateMessaging) dispatchUnpinnedBatch(ctx context.Context, state *batch.DispatchState) error {
	return pm.dispatchBatchCommon(ctx, state)
}

func (pm *privateMessaging) dispatchBatchCommon(ctx context.Context, state *batch.DispatchState) error {
	batch := state.Persisted.GenInflight(state.Messages, state.Data)
	batch.Namespace = pm.namespace.NetworkName
	tw := &core.TransportWrapper{
		Batch: batch,
	}

	// Retrieve the group
	group, nodes, err := pm.groupManager.getGroupNodes(ctx, batch.Group, false /* fail if not found */)
	if err != nil {
		return err
	}

	if batch.Payload.TX.Type == core.TransactionTypeUnpinned {
		// In the case of an un-pinned message we cannot be sure the group has been broadcast via the blockchain.
		// So we have to take the hit of sending it along with every message.
		tw.Group = group
	}

	return pm.sendData(ctx, tw, nodes)
}

func (pm *privateMessaging) prepareBlobTransfers(ctx context.Context, data core.DataArray, txid *fftypes.UUID, node *core.Identity) ([]*blobTransferTracker, error) {

	operations := make([]*blobTransferTracker, 0)

	// Build all the operations needed to send the blobs in a single DB transaction
	err := pm.database.RunAsGroup(ctx, func(ctx context.Context) error {
		for _, d := range data {
			if d.Blob != nil {
				if d.Blob.Hash == nil {
					return i18n.NewError(ctx, coremsgs.MsgDataMissingBlobHash, d.ID)
				}

				blob, err := pm.database.GetBlobMatchingHash(ctx, d.Blob.Hash)
				if err != nil {
					return err
				}
				if blob == nil {
					return i18n.NewError(ctx, coremsgs.MsgBlobNotFound, d.Blob)
				}

				op := core.NewOperation(
					pm.exchange,
					pm.namespace.Name,
					txid,
					core.OpTypeDataExchangeSendBlob)
				addTransferBlobInputs(op, node.ID, blob.Hash)
				if err = pm.operations.AddOrReuseOperation(ctx, op); err != nil {
					return err
				}

				operations = append(operations, &blobTransferTracker{
					dataID:   d.ID,
					blobHash: blob.Hash,
					op:       opSendBlob(op, node, blob),
				})
			}
		}
		return nil
	})
	if err != nil {
		return nil, err
	}
	return operations, err
}

func (pm *privateMessaging) submitBlobTransfersToDX(ctx context.Context, trackers []*blobTransferTracker) error {
	// Initiate all the sends. We use parallel go routines here as these are blocking API calls
	wg := sync.WaitGroup{}
	wg.Add(len(trackers))
	var firstError error
	for _, tracker := range trackers {
		go func(tracker *blobTransferTracker) {
			defer wg.Done()
			log.L(ctx).Debugf("Initiating DX transfer blob=%s data=%s operation=%s", tracker.blobHash, tracker.dataID, tracker.op.ID)
			if _, err := pm.operations.RunOperation(ctx, tracker.op); err != nil {
				log.L(ctx).Errorf("Failed to initiate DX transfer blob=%s data=%s operation=%s", tracker.blobHash, tracker.dataID, tracker.op.ID)
				if firstError == nil {
					firstError = err
				}
			}
		}(tracker)
	}
	wg.Wait()
	return firstError
}

func (pm *privateMessaging) sendData(ctx context.Context, tw *core.TransportWrapper, nodes []*core.Identity) (err error) {
	l := log.L(ctx)
	batch := tw.Batch

	// Lookup the local node
	localNode, err := pm.identity.GetLocalNode(ctx)
	if err != nil {
		return err
	}

	// Write it to the dataexchange for each member
	for i, node := range nodes {

		if node.ID.Equals(localNode.ID) {
			l.Debugf("Skipping send of batch for local node %s for group=%s node=%s (%d/%d)", batch.ID, batch.Group, node.ID, i+1, len(nodes))
			continue
		}

		l.Debugf("Sending batch %s to group=%s node=%s (%d/%d)", batch.ID, batch.Group, node.ID, i+1, len(nodes))

		var blobTrackers []*blobTransferTracker
		var sendBatchOp *core.PreparedOperation

		// Use a DB group for preparing all the operations needed for this batch
		err := pm.database.RunAsGroup(ctx, func(ctx context.Context) (err error) {
			blobTrackers, err = pm.prepareBlobTransfers(ctx, batch.Payload.Data, batch.Payload.TX.ID, node)
			if err != nil {
				return err
			}

			op := core.NewOperation(
				pm.exchange,
				pm.namespace.Name,
				batch.Payload.TX.ID,
				core.OpTypeDataExchangeSendBatch)
			addBatchSendInputs(op, node.ID, batch.Group, batch.ID)
			if err = pm.operations.AddOrReuseOperation(ctx, op); err != nil {
				return err
			}
			sendBatchOp = opSendBatch(op, node, tw)
			return nil
		})
		if err != nil {
			return err
		}

		// Initiate transfer of any blobs first
		if len(blobTrackers) > 0 {
			if err = pm.submitBlobTransfersToDX(ctx, blobTrackers); err != nil {
				return err
			}
		}

		// Then initiate the batch transfer
		if _, err = pm.operations.RunOperation(ctx, sendBatchOp); err != nil {
			return err
		}
	}

	return nil
}<|MERGE_RESOLUTION|>--- conflicted
+++ resolved
@@ -82,11 +82,7 @@
 	op       *core.PreparedOperation
 }
 
-<<<<<<< HEAD
-func NewPrivateMessaging(ctx context.Context, ns core.NamespaceRef, di database.Plugin, dx dataexchange.Plugin, bi blockchain.Plugin, im identity.Manager, ba batch.Manager, dm data.Manager, sa syncasync.Bridge, mult multiparty.Manager, mm metrics.Manager, om operations.Manager, cacheManager cache.Manager) (Manager, error) {
-=======
-func NewPrivateMessaging(ctx context.Context, ns *core.Namespace, di database.Plugin, dx dataexchange.Plugin, bi blockchain.Plugin, im identity.Manager, ba batch.Manager, dm data.Manager, sa syncasync.Bridge, mult multiparty.Manager, mm metrics.Manager, om operations.Manager) (Manager, error) {
->>>>>>> a6eb2c69
+func NewPrivateMessaging(ctx context.Context, ns *core.Namespace, di database.Plugin, dx dataexchange.Plugin, bi blockchain.Plugin, im identity.Manager, ba batch.Manager, dm data.Manager, sa syncasync.Bridge, mult multiparty.Manager, mm metrics.Manager, om operations.Manager, cacheManager cache.Manager) (Manager, error) {
 	if di == nil || im == nil || dx == nil || bi == nil || ba == nil || dm == nil || mm == nil || om == nil || mult == nil {
 		return nil, i18n.NewError(ctx, coremsgs.MsgInitializationNilDepError, "PrivateMessaging")
 	}
@@ -123,7 +119,7 @@
 			ctx,
 			coreconfig.CacheGroupLimit,
 			coreconfig.CacheGroupTTL,
-			ns.LocalName,
+			ns.Name,
 		),
 	)
 	if err != nil {
