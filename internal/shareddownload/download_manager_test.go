--- conflicted
+++ resolved
@@ -54,13 +54,8 @@
 	}).Return()
 
 	ctx, cancel := context.WithCancel(context.Background())
-<<<<<<< HEAD
 	ns := &core.Namespace{Name: "ns1", NetworkName: "ns1"}
-	pm, err := NewDownloadManager(ctx, ns, mdi, mss, mdx, operations, mci)
-=======
-	ns := core.NamespaceRef{LocalName: "ns1", RemoteName: "ns1"}
 	pm, err := NewDownloadManager(ctx, ns, mdi, mss, mdx, mom, mci)
->>>>>>> 75e72c80
 	assert.NoError(t, err)
 
 	return pm.(*downloadManager), cancel
