// Copyright © 2022 Kaleido, Inc.
//
// SPDX-License-Identifier: Apache-2.0
//
// Licensed under the Apache License, Version 2.0 (the "License");
// you may not use this file except in compliance with the License.
// You may obtain a copy of the License at
//
//     http://www.apache.org/licenses/LICENSE-2.0
//
// Unless required by applicable law or agreed to in writing, software
// distributed under the License is distributed on an "AS IS" BASIS,
// WITHOUT WARRANTIES OR CONDITIONS OF ANY KIND, either express or implied.
// See the License for the specific language governing permissions and
// limitations under the License.

package events

import (
	"context"
	"database/sql/driver"
	"encoding/json"

	"github.com/hyperledger/firefly/internal/i18n"
	"github.com/hyperledger/firefly/internal/log"
	"github.com/hyperledger/firefly/pkg/database"
	"github.com/hyperledger/firefly/pkg/dataexchange"
	"github.com/hyperledger/firefly/pkg/fftypes"
)

func (em *eventManager) MessageReceived(dx dataexchange.Plugin, peerID string, data []byte) (manifest string, err error) {

	l := log.L(em.ctx)

	// De-serializae the transport wrapper
	var wrapper *fftypes.TransportWrapper
	err = json.Unmarshal(data, &wrapper)
	if err != nil {
		l.Errorf("Invalid transmission from '%s': %s", peerID, err)
		return "", nil
	}
	if wrapper.Batch == nil {
		l.Errorf("Invalid transmission: nil batch")
		return "", nil
	}
	l.Infof("Private batch received from '%s' (len=%d)", peerID, len(data))

	if wrapper.Batch.Payload.TX.Type == fftypes.TransactionTypeUnpinned {
		valid, err := em.definitions.EnsureLocalGroup(em.ctx, wrapper.Group)
		if err != nil {
			return "", err
		}
		if !valid {
			l.Errorf("Invalid transmission: invalid group")
			return "", nil
		}
	}

	mf, err := em.privateBatchReceived(peerID, wrapper.Batch)
	manifestBytes := []byte{}
	if err == nil && mf != nil {
		manifestBytes, err = json.Marshal(&mf)
	}
	return string(manifestBytes), err
}

func (em *eventManager) checkReceivedIdentity(ctx context.Context, peerID, author, signingKey string) (node *fftypes.Node, err error) {
	l := log.L(em.ctx)

	// Find the node associated with the peer
	filter := database.NodeQueryFactory.NewFilter(ctx).Eq("dx.peer", peerID)
	nodes, _, err := em.database.GetNodes(ctx, filter)
	if err != nil {
		l.Errorf("Failed to retrieve node: %v", err)
		return nil, err // retry for persistence error
	}
	if len(nodes) < 1 {
		l.Errorf("Node not found for peer %s", peerID)
		return nil, nil
	}
	node = nodes[0]

	// Find the identity in the mesage
	org, err := em.database.GetOrganizationByIdentity(ctx, signingKey)
	if err != nil {
		l.Errorf("Failed to retrieve org: %v", err)
		return nil, err // retry for persistence error
	}
	if org == nil {
		l.Errorf("Org not found for identity %s", author)
		return nil, nil
	}

	// One of the orgs in the hierarchy of the author must be the owner of the peer node
	candidate := org
	foundNodeOrg := signingKey == node.Owner
	for !foundNodeOrg && candidate.Parent != "" {
		parent := candidate.Parent
		candidate, err = em.database.GetOrganizationByIdentity(ctx, parent)
		if err != nil {
			l.Errorf("Failed to retrieve node org '%s': %v", parent, err)
			return nil, err // retry for persistence error
		}
		if candidate == nil {
			l.Errorf("Did not find org '%s' in chain for identity '%s'", parent, org.Identity)
			return nil, nil
		}
		foundNodeOrg = candidate.Identity == node.Owner
	}
	if !foundNodeOrg {
		l.Errorf("No org in the chain matches owner '%s' of node '%s' ('%s')", node.Owner, node.ID, node.Name)
		return nil, nil
	}

	return node, nil
}

func (em *eventManager) privateBatchReceived(peerID string, batch *fftypes.Batch) (manifest *fftypes.Manifest, err error) {

	// Retry for persistence errors (not validation errors)
	err = em.retry.Do(em.ctx, "private batch received", func(attempt int) (bool, error) {
		return true, em.database.RunAsGroup(em.ctx, func(ctx context.Context) error {
			l := log.L(ctx)

			node, err := em.checkReceivedIdentity(ctx, peerID, batch.Author, batch.Key)
			if err != nil {
				return err
			}
			if node == nil {
				l.Errorf("Batch received from invalid author '%s' for peer ID '%s'", batch.Author, peerID)
				return nil
			}

			valid, err := em.persistBatch(ctx, batch)
			if err != nil || !valid {
				l.Errorf("Batch received from %s/%s processing failed valid=%t: %s", node.Owner, node.Name, valid, err)
				return err // retry - persistBatch only returns retryable errors
			}

			if batch.Payload.TX.Type == fftypes.TransactionTypeBatchPin {
				// Poke the aggregator to do its stuff
				em.aggregator.offchainBatches <- batch.ID
			} else if batch.Payload.TX.Type == fftypes.TransactionTypeUnpinned {
				// We need to confirm all these messages immediately.
				if err := em.markUnpinnedMessagesConfirmed(ctx, batch); err != nil {
					return err
				}
			}
			manifest = batch.Manifest()
			return nil
		})
	})
	return manifest, err

}

func (em *eventManager) markUnpinnedMessagesConfirmed(ctx context.Context, batch *fftypes.Batch) error {

	// Update all the messages in the batch with the batch ID
	msgIDs := make([]driver.Value, len(batch.Payload.Messages))
	for i, msg := range batch.Payload.Messages {
		msgIDs[i] = msg.Header.ID
	}
	fb := database.MessageQueryFactory.NewFilter(ctx)
	filter := fb.And(
		fb.In("id", msgIDs),
		fb.Eq("state", fftypes.MessageStatePending), // In the outside chance another state transition happens first (which supersedes this)
	)

	// Immediate confirmation if no transaction
	update := database.MessageQueryFactory.NewUpdate(ctx).
		Set("batch", batch.ID).
		Set("state", fftypes.MessageStateConfirmed).
		Set("confirmed", fftypes.Now())

	if err := em.database.UpdateMessages(ctx, filter, update); err != nil {
		return err
	}

	for _, msg := range batch.Payload.Messages {
		event := fftypes.NewEvent(fftypes.EventTypeMessageConfirmed, batch.Namespace, msg.Header.ID)
		if err := em.database.InsertEvent(ctx, event); err != nil {
			return err
		}
	}

	return nil
}

func (em *eventManager) BLOBReceived(dx dataexchange.Plugin, peerID string, hash fftypes.Bytes32, size int64, payloadRef string) error {
	l := log.L(em.ctx)
	l.Debugf("Blob received event from data exhange: Peer='%s' Hash='%v' PayloadRef='%s'", peerID, &hash, payloadRef)

	if peerID == "" || len(peerID) > 256 || payloadRef == "" || len(payloadRef) > 1024 {
		l.Errorf("Invalid blob received event from data exhange: Peer='%s' Hash='%v' PayloadRef='%s'", peerID, &hash, payloadRef)
		return nil // we consume the event still
	}

	// We process the event in a retry loop (which will break only if the context is closed), so that
	// we only confirm consumption of the event to the plugin once we've processed it.
	return em.retry.Do(em.ctx, "blob reference insert", func(attempt int) (retry bool, err error) {

		batchIDs := make(map[fftypes.UUID]bool)

		err = em.database.RunAsGroup(em.ctx, func(ctx context.Context) error {
			// Insert the blob into the detabase
			err := em.database.InsertBlob(ctx, &fftypes.Blob{
				Peer:       peerID,
				PayloadRef: payloadRef,
				Hash:       &hash,
				Size:       size,
				Created:    fftypes.Now(),
			})
			if err != nil {
				return err
			}

			// Now we need to work out what pins potentially are unblocked by the arrival of this data

			// Find any data associated with this blob
			var data []*fftypes.DataRef
			filter := database.DataQueryFactory.NewFilter(ctx).Eq("blob.hash", &hash)
			data, _, err = em.database.GetDataRefs(ctx, filter)
			if err != nil {
				return err
			}

			// Find the messages assocated with that data
			var messages []*fftypes.Message
			for _, data := range data {
				fb := database.MessageQueryFactory.NewFilter(ctx)
				filter := fb.And(fb.Eq("confirmed", nil))
				messages, _, err = em.database.GetMessagesForData(ctx, data.ID, filter)
				if err != nil {
					return err
				}
			}

			// Find the unique batch IDs for all the messages
			for _, msg := range messages {
				if msg.BatchID != nil {
					batchIDs[*msg.BatchID] = true
				}
			}
			return nil
		})
		if err != nil {
			return true, err
		}

		// Initiate rewinds for all the batchIDs that are potentially completed by the arrival of this data
		for bid := range batchIDs {
			var batchID = bid // cannot use the address of the loop var
			l.Infof("Batch '%s' contains reference to received blob. Peer='%s' Hash='%v' PayloadRef='%s'", &bid, peerID, &hash, payloadRef)
			em.aggregator.offchainBatches <- &batchID
		}

		return false, nil
	})
}

func (em *eventManager) TransferResult(dx dataexchange.Plugin, trackingID string, status fftypes.OpStatus, update fftypes.TransportStatusUpdate) error {
	log.L(em.ctx).Infof("Transfer result %s=%s error='%s' manifest='%s' info='%s'", trackingID, status, update.Error, update.Manifest, update.Info)

	// We process the event in a retry loop (which will break only if the context is closed), so that
	// we only confirm consumption of the event to the plugin once we've processed it.
	return em.retry.Do(em.ctx, "operation update", func(attempt int) (retry bool, err error) {

		// Find a matching operation, for this plugin, with the specified ID.
		// We retry a few times, as there's an outside possibility of the event arriving before we're finished persisting the operation itself
		var operations []*fftypes.Operation
		fb := database.OperationQueryFactory.NewFilter(em.ctx)
		filter := fb.And(
			fb.Eq("id", trackingID),
			fb.Eq("plugin", dx.Name()),
		)
		operations, _, err = em.database.GetOperations(em.ctx, filter)
		if err != nil {
			return true, err
		}
		if len(operations) != 1 {
			// we have a limit on how long we wait to correlate an operation if we don't have a DB erro,
			// as it should only be a short window where the DB transaction to insert the operation is still
			// outstanding
			if attempt >= em.opCorrelationRetries {
				log.L(em.ctx).Warnf("Unable to correlate %s event %s", dx.Name(), trackingID)
				return false, nil // just skip this
			}
			return true, i18n.NewError(em.ctx, i18n.Msg404NotFound)
		}

		// The maniest should exactly match that stored into the operation input, if supported
		op := operations[0]
		if status == fftypes.OpStatusSucceeded && dx.Capabilities().Manifest {
			expectedManifest := op.Input.GetString("manifest")
			if update.Manifest != expectedManifest {
				// Log and map to failure for user to see that the receiver did not provide a matching acknowledgement
				mismatchErr := i18n.NewError(em.ctx, i18n.MsgManifestMismatch, status, update.Manifest)
				log.L(em.ctx).Errorf("%s transfer %s: %s", dx.Name(), trackingID, mismatchErr.Error())
				update.Error = mismatchErr.Error()
				status = fftypes.OpStatusFailed
			}
		}

<<<<<<< HEAD
		update := database.OperationQueryFactory.NewUpdate(em.ctx).
			Set("status", status).
			Set("error", update.Error).
			Set("output", update.Info) // We don't need the manifest to be kept here, as it's already in the input
		if err := em.database.UpdateOperation(em.ctx, op.ID, update); err != nil {
=======
		// Resolve the operation
		// Note that we don't need the manifest to be kept here, as it's already in the input
		if err := em.database.ResolveOperation(em.ctx, op.ID, status, update.Error, update.Info); err != nil {
>>>>>>> fce32d67
			return true, err // this is always retryable
		}
		return false, nil
	})

}<|MERGE_RESOLUTION|>--- conflicted
+++ resolved
@@ -302,17 +302,9 @@
 			}
 		}
 
-<<<<<<< HEAD
-		update := database.OperationQueryFactory.NewUpdate(em.ctx).
-			Set("status", status).
-			Set("error", update.Error).
-			Set("output", update.Info) // We don't need the manifest to be kept here, as it's already in the input
-		if err := em.database.UpdateOperation(em.ctx, op.ID, update); err != nil {
-=======
 		// Resolve the operation
 		// Note that we don't need the manifest to be kept here, as it's already in the input
 		if err := em.database.ResolveOperation(em.ctx, op.ID, status, update.Error, update.Info); err != nil {
->>>>>>> fce32d67
 			return true, err // this is always retryable
 		}
 		return false, nil
