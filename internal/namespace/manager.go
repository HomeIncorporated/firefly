--- conflicted
+++ resolved
@@ -233,7 +233,7 @@
 		// Ensure metrics are registered
 		metrics.Registry()
 	}
-<<<<<<< HEAD
+	// Orchestrators must be started before plugins so as not to miss events
 	for name, ns := range nm.namespaces {
 		onStop := func() {
 			nm.nsMux.Lock()
@@ -241,11 +241,6 @@
 			delete(nm.namespaces, name)
 		}
 		if err := ns.orchestrator.Start(onStop); err != nil {
-=======
-	// Orchestrators must be started before plugins so as not to miss events
-	for _, ns := range nm.namespaces {
-		if err := ns.orchestrator.Start(); err != nil {
->>>>>>> 995d53b3
 			return err
 		}
 	}
