// Copyright © 2022 Kaleido, Inc.
//
// SPDX-License-Identifier: Apache-2.0
//
// Licensed under the Apache License, Version 2.0 (the "License");
// you may not use this file except in compliance with the License.
// You may obtain a copy of the License at
//
//     http://www.apache.org/licenses/LICENSE-2.0
//
// Unless required by applicable law or agreed to in writing, software
// distributed under the License is distributed on an "AS IS" BASIS,
// WITHOUT WARRANTIES OR CONDITIONS OF ANY KIND, either express or implied.
// See the License for the specific language governing permissions and
// limitations under the License.

package namespace

import (
	"context"
	"fmt"

	"github.com/hyperledger/firefly-common/pkg/config"
	"github.com/hyperledger/firefly-common/pkg/i18n"
	"github.com/hyperledger/firefly-common/pkg/log"
	"github.com/hyperledger/firefly/internal/adminevents"
	"github.com/hyperledger/firefly/internal/blockchain/bifactory"
	"github.com/hyperledger/firefly/internal/coreconfig"
	"github.com/hyperledger/firefly/internal/coremsgs"
	"github.com/hyperledger/firefly/internal/database/difactory"
	"github.com/hyperledger/firefly/internal/dataexchange/dxfactory"
	"github.com/hyperledger/firefly/internal/identity/iifactory"
	"github.com/hyperledger/firefly/internal/metrics"
	"github.com/hyperledger/firefly/internal/orchestrator"
	"github.com/hyperledger/firefly/internal/sharedstorage/ssfactory"
	"github.com/hyperledger/firefly/internal/tokens/tifactory"
	"github.com/hyperledger/firefly/pkg/core"
	"github.com/hyperledger/firefly/pkg/database"
	"github.com/hyperledger/firefly/pkg/tokens"
)

var (
	blockchainConfig    = config.RootArray("plugins.blockchain")
	tokensConfig        = config.RootArray("plugins.tokens")
	databaseConfig      = config.RootArray("plugins.database")
	sharedstorageConfig = config.RootArray("plugins.sharedstorage")
	dataexchangeConfig  = config.RootArray("plugins.dataexchange")
	identityConfig      = config.RootArray("plugins.identity")

	// Deprecated configs
	deprecatedTokensConfig        = config.RootArray("tokens")
	deprecatedBlockchainConfig    = config.RootSection("blockchain")
	deprecatedDatabaseConfig      = config.RootSection("database")
	deprecatedSharedStorageConfig = config.RootSection("sharedstorage")
	deprecatedDataexchangeConfig  = config.RootSection("dataexchange")
)

type Manager interface {
<<<<<<< HEAD
	Init(ctx context.Context, cancelCtx context.CancelFunc) error
	Start() error
	WaitStop()

	Orchestrator(ns string) orchestrator.Orchestrator
	GetNamespaces(ctx context.Context, filter database.AndFilter) ([]*core.Namespace, *database.FilterResult, error)
}

type namespace struct {
	orchestrator  orchestrator.Orchestrator
	multiparty    bool
	database      orchestrator.DatabasePlugin
	blockchain    orchestrator.BlockchainPlugin
	dataexchange  orchestrator.DataexchangePlugin
	sharedstorage orchestrator.SharedStoragePlugin
	identity      orchestrator.IdentityPlugin
	tokens        map[string]orchestrator.TokensPlugin
=======
	// Init initializes the manager
	Init(ctx context.Context, di database.Plugin) error
	// GetDefaultKey retrieves the default blockchain key for this namespace
	GetDefaultKey(ns string) string
	// GetMultipartyConfig retrieves a config string from the namespace's multiparty config or the (deprecated) root config
	GetMultipartyConfig(ns string, key config.RootKey) string
>>>>>>> d1289f6b
}

type namespaceManager struct {
	ctx            context.Context
	cancelCtx      context.CancelFunc
	pluginNames    map[string]bool
	metrics        metrics.Manager
	blockchains    map[string]orchestrator.BlockchainPlugin
	identities     map[string]orchestrator.IdentityPlugin
	databases      map[string]orchestrator.DatabasePlugin
	sharedstorages map[string]orchestrator.SharedStoragePlugin
	dataexchanges  map[string]orchestrator.DataexchangePlugin
	tokens         map[string]orchestrator.TokensPlugin
	adminEvents    adminevents.Manager
	namespaces     map[string]namespace
}

func NewNamespaceManager(withDefaults bool) Manager {
	nm := &namespaceManager{}

	// Initialize the config on all the factories
	bifactory.InitConfigDeprecated(deprecatedBlockchainConfig)
	bifactory.InitConfig(blockchainConfig)
	difactory.InitConfigDeprecated(deprecatedDatabaseConfig)
	difactory.InitConfig(databaseConfig)
	ssfactory.InitConfigDeprecated(deprecatedSharedStorageConfig)
	ssfactory.InitConfig(sharedstorageConfig)
	dxfactory.InitConfig(dataexchangeConfig)
	dxfactory.InitConfigDeprecated(deprecatedDataexchangeConfig)
	iifactory.InitConfig(identityConfig)
	tifactory.InitConfigDeprecated(deprecatedTokensConfig)
	tifactory.InitConfig(tokensConfig)

	return nm
}

func (nm *namespaceManager) Init(ctx context.Context, cancelCtx context.CancelFunc) (err error) {
	nm.ctx = ctx
	nm.cancelCtx = cancelCtx

	err = nm.getPlugins(ctx)
	if err != nil {
		return err
	}

	nsConfig := buildNamespaceMap(ctx)
	if err = nm.initNamespaces(ctx, nsConfig); err != nil {
		return err
	}

	// Start an orchestrator per namespace
	for name, ns := range nm.namespaces {
		or := orchestrator.NewOrchestrator(name, ns.blockchain, ns.database, ns.sharedstorage, ns.dataexchange, ns.tokens, ns.identity, nm.metrics)
		if err = or.Init(ctx, cancelCtx); err != nil {
			return err
		}
		ns.orchestrator = or
	}
	return nil
}

func (nm *namespaceManager) Start() error {
	for _, ns := range nm.namespaces {
		if err := ns.orchestrator.Start(); err != nil {
			return err
		}
	}
	return nil
}

func (nm *namespaceManager) WaitStop() {
	for _, ns := range nm.namespaces {
		ns.orchestrator.WaitStop()
	}
}

func (nm *namespaceManager) getPlugins(ctx context.Context) (err error) {
	//TODO: combine plugin/config section into a struct? to help w/ plugin initialization in orchestrator

	nm.pluginNames = make(map[string]bool)
	if nm.metrics == nil {
		nm.metrics = metrics.NewMetricsManager(ctx)
	}

	if nm.databases == nil {
		nm.databases, err = nm.getDatabasePlugins(ctx)
		if err != nil {
			return err
		}
	}

	// Not really a plugin, but this has to be initialized here after the database (at least temporarily).
	// Shortly after this step, namespaces will be synced to the database and will generate notifications to adminEvents.
	if nm.adminEvents == nil {
		nm.adminEvents = adminevents.NewAdminEventManager(ctx)
	}

	if nm.identities == nil {
		nm.identities, err = nm.getIdentityPlugins(ctx)
		if err != nil {
			return err
		}
	}

	if nm.blockchains == nil {
		nm.blockchains, err = nm.getBlockchainPlugins(ctx)
		if err != nil {
			return err
		}
	}

	if nm.sharedstorages == nil {
		nm.sharedstorages, err = nm.getSharedStoragePlugins(ctx)
		if err != nil {
			return err
		}
	}

	if nm.dataexchanges == nil {
		nm.dataexchanges, err = nm.getDataExchangePlugins(ctx)
		if err != nil {
			return err
		}
	}

	if nm.tokens == nil {
		nm.tokens, err = nm.getTokensPlugins(ctx)
		if err != nil {
			return err
		}
	}

	return nil
}

func (nm *namespaceManager) getTokensPlugins(ctx context.Context) (plugins map[string]orchestrator.TokensPlugin, err error) {
	plugins = make(map[string]orchestrator.TokensPlugin)

	tokensConfigArraySize := tokensConfig.ArraySize()
	for i := 0; i < tokensConfigArraySize; i++ {
		config := tokensConfig.ArrayEntry(i)
		if err = nm.validatePluginConfig(ctx, config, "tokens"); err != nil {
			return nil, err
		}

		plugin, err := tifactory.GetPlugin(ctx, config.GetString(coreconfig.PluginConfigType))
		if err != nil {
			return nil, err
		}

		tokensPlugin := orchestrator.TokensPlugin{
			Plugin: plugin,
			Config: config,
			Name:   config.GetString(coreconfig.PluginConfigName),
		}
		plugins[config.GetString(coreconfig.PluginConfigName)] = tokensPlugin
	}

	// If there still is no tokens config, check the deprecated structure for config
	if len(plugins) == 0 {
		tokensConfigArraySize = deprecatedTokensConfig.ArraySize()
		if tokensConfigArraySize > 0 {
			log.L(ctx).Warnf("Your tokens config uses a deprecated configuration structure - the tokens configuration has been moved under the 'plugins' section")
		}

		for i := 0; i < tokensConfigArraySize; i++ {
			deprecatedConfig := deprecatedTokensConfig.ArrayEntry(i)
			name := deprecatedConfig.GetString(coreconfig.PluginConfigName)
			pluginName := deprecatedConfig.GetString(tokens.TokensConfigPlugin)
			if name == "" {
				return nil, i18n.NewError(ctx, coremsgs.MsgMissingTokensPluginConfig)
			}
			if err = core.ValidateFFNameField(ctx, name, "name"); err != nil {
				return nil, err
			}

			log.L(ctx).Infof("Loading tokens plugin name=%s plugin=%s", name, pluginName)
			plugin, err := tifactory.GetPlugin(ctx, pluginName)
			if err != nil {
				return nil, err
			}

			tokensPlugin := orchestrator.TokensPlugin{
				Plugin: plugin,
				Config: deprecatedConfig,
				Name:   name,
			}
			plugins[name] = tokensPlugin
		}
	}

	return plugins, err
}

func (nm *namespaceManager) getDatabasePlugins(ctx context.Context) (plugins map[string]orchestrator.DatabasePlugin, err error) {
	plugins = make(map[string]orchestrator.DatabasePlugin)
	dbConfigArraySize := databaseConfig.ArraySize()
	for i := 0; i < dbConfigArraySize; i++ {
		config := databaseConfig.ArrayEntry(i)
		if err = nm.validatePluginConfig(ctx, config, "database"); err != nil {
			return nil, err
		}

		plugin, err := difactory.GetPlugin(ctx, config.GetString(coreconfig.PluginConfigType))
		if err != nil {
			return nil, err
		}

		dbPlugin := orchestrator.DatabasePlugin{
			Plugin: plugin,
			Config: config,
		}

		plugins[config.GetString(coreconfig.PluginConfigName)] = dbPlugin
	}

	// check for deprecated config
	if len(nm.databases) == 0 {
		plugin, err := difactory.GetPlugin(ctx, deprecatedDatabaseConfig.GetString(coreconfig.PluginConfigType))
		if err != nil {
			return nil, err
		}
		deprecatedPluginName := "database_0"
		dbPlugin := orchestrator.DatabasePlugin{
			Plugin: plugin,
			Config: deprecatedDatabaseConfig,
		}

		plugins[deprecatedPluginName] = dbPlugin
	}

	return plugins, err
}

func (nm *namespaceManager) validatePluginConfig(ctx context.Context, config config.Section, sectionName string) error {
	name := config.GetString(coreconfig.PluginConfigName)
	pluginType := config.GetString(coreconfig.PluginConfigType)

	if name == "" || pluginType == "" {
		return i18n.NewError(ctx, coremsgs.MsgInvalidPluginConfiguration, sectionName)
	}

	if err := core.ValidateFFNameField(ctx, name, "name"); err != nil {
		return err
	}

	if _, ok := nm.pluginNames[name]; ok {
		return i18n.NewError(ctx, coremsgs.MsgDuplicatePluginName, name)
	}
	nm.pluginNames[name] = true

	return nil
}

func (nm *namespaceManager) getDataExchangePlugins(ctx context.Context) (plugins map[string]orchestrator.DataexchangePlugin, err error) {
	plugins = make(map[string]orchestrator.DataexchangePlugin)
	dxConfigArraySize := dataexchangeConfig.ArraySize()
	for i := 0; i < dxConfigArraySize; i++ {
		config := dataexchangeConfig.ArrayEntry(i)
		if err = nm.validatePluginConfig(ctx, config, "dataexchange"); err != nil {
			return nil, err
		}
		plugin, err := dxfactory.GetPlugin(ctx, config.GetString(coreconfig.PluginConfigType))
		if err != nil {
			return nil, err
		}
		dxPlugin := orchestrator.DataexchangePlugin{
			Plugin: plugin,
			Config: config,
		}

		plugins[config.GetString(coreconfig.PluginConfigName)] = dxPlugin
	}

	if len(plugins) == 0 {
		log.L(ctx).Warnf("Your data exchange config uses a deprecated configuration structure - the data exchange configuration has been moved under the 'plugins' section")
		deprecatedPluginName := "dataexchange_0"
		dxType := deprecatedDataexchangeConfig.GetString(coreconfig.PluginConfigType)
		plugin, err := dxfactory.GetPlugin(ctx, dxType)
		if err != nil {
			return nil, err
		}

		dxPlugin := orchestrator.DataexchangePlugin{
			Plugin: plugin,
			Config: deprecatedDataexchangeConfig,
		}

		plugins[deprecatedPluginName] = dxPlugin
	}

	return plugins, err
}

func (nm *namespaceManager) getIdentityPlugins(ctx context.Context) (plugins map[string]orchestrator.IdentityPlugin, err error) {
	plugins = make(map[string]orchestrator.IdentityPlugin)
	configSize := identityConfig.ArraySize()
	for i := 0; i < configSize; i++ {
		config := identityConfig.ArrayEntry(i)
		if err = nm.validatePluginConfig(ctx, config, "identity"); err != nil {
			return nil, err
		}
		plugin, err := iifactory.GetPlugin(ctx, config.GetString(coreconfig.PluginConfigType))
		if err != nil {
			return nil, err
		}

		idPlugin := orchestrator.IdentityPlugin{
			Plugin: plugin,
			Config: config,
		}
		plugins[config.GetString(coreconfig.PluginConfigName)] = idPlugin
	}

	return plugins, err
}

func (nm *namespaceManager) getBlockchainPlugins(ctx context.Context) (plugins map[string]orchestrator.BlockchainPlugin, err error) {
	plugins = make(map[string]orchestrator.BlockchainPlugin)
	blockchainConfigArraySize := blockchainConfig.ArraySize()
	for i := 0; i < blockchainConfigArraySize; i++ {
		config := blockchainConfig.ArrayEntry(i)
		if err = nm.validatePluginConfig(ctx, config, "blockchain"); err != nil {
			return nil, err
		}

		plugin, err := bifactory.GetPlugin(ctx, config.GetString(coreconfig.PluginConfigType))
		if err != nil {
			return nil, err
		}

		bcPlugin := orchestrator.BlockchainPlugin{
			Plugin: plugin,
			Config: config,
		}
		plugins[config.GetString(coreconfig.PluginConfigName)] = bcPlugin
	}

	// check deprecated config
	if len(plugins) == 0 {
		deprecatedPluginName := "database_0"
		biType := deprecatedBlockchainConfig.GetString(coreconfig.PluginConfigType)
		plugin, err := bifactory.GetPlugin(ctx, biType)
		if err != nil {
			return nil, err
		}

		bcPlugin := orchestrator.BlockchainPlugin{
			Plugin: plugin,
			Config: deprecatedBlockchainConfig,
		}
		plugins[deprecatedPluginName] = bcPlugin
	}

	return plugins, err
}

func (nm *namespaceManager) getSharedStoragePlugins(ctx context.Context) (plugins map[string]orchestrator.SharedStoragePlugin, err error) {
	plugins = make(map[string]orchestrator.SharedStoragePlugin)
	configSize := sharedstorageConfig.ArraySize()
	for i := 0; i < configSize; i++ {
		config := sharedstorageConfig.ArrayEntry(i)
		if err = nm.validatePluginConfig(ctx, config, "sharedstorage"); err != nil {
			return nil, err
		}
		plugin, err := ssfactory.GetPlugin(ctx, config.GetString(coreconfig.PluginConfigType))
		if err != nil {
			return nil, err
		}

		ssPlugin := orchestrator.SharedStoragePlugin{
			Plugin: plugin,
			Config: config,
		}
		plugins[config.GetString(coreconfig.PluginConfigName)] = ssPlugin
	}

	// check deprecated config
	if len(plugins) == 0 {
		deprecatedPluginName := "sharedstorage_0"
		ssType := deprecatedSharedStorageConfig.GetString(coreconfig.PluginConfigType)
		plugin, err := ssfactory.GetPlugin(ctx, ssType)
		if err != nil {
			return nil, err
		}

		ssPlugin := orchestrator.SharedStoragePlugin{
			Plugin: plugin,
			Config: deprecatedSharedStorageConfig,
		}
		plugins[deprecatedPluginName] = ssPlugin
	}

	return plugins, err
}

func buildNamespaceMap(ctx context.Context) map[string]config.Section {
	conf := namespacePredefined
	namespaces := make(map[string]config.Section, conf.ArraySize())
	size := conf.ArraySize()
	for i := 0; i < size; i++ {
		nsConfig := conf.ArrayEntry(i)
		name := nsConfig.GetString(coreconfig.NamespaceName)
		if name != "" {
			if _, ok := namespaces[name]; ok {
				log.L(ctx).Warnf("Duplicate predefined namespace (ignored): %s", name)
			}
			namespaces[name] = nsConfig
		}
	}
	return namespaces
}

func (nm *namespaceManager) initNamespaces(ctx context.Context, nsConfig map[string]config.Section) (err error) {
	defaultNS := config.GetString(coreconfig.NamespacesDefault)
<<<<<<< HEAD
=======
	namespaces := []*core.Namespace{
		{
			Name:        core.LegacySystemNamespace,
			Type:        core.NamespaceTypeSystem,
			Description: i18n.Expand(ctx, coremsgs.CoreSystemNSDescription),
		},
	}
>>>>>>> d1289f6b
	i := 0
	foundDefault := false
	for name, nsObject := range nsConfig {
		if err := nm.buildAndValidateNamespaces(ctx, name, i, nsObject); err != nil {
			return err
		}
		i++
		foundDefault = foundDefault || name == defaultNS
	}
	if !foundDefault {
		return i18n.NewError(ctx, coremsgs.MsgDefaultNamespaceNotFound, defaultNS)
	}
	return err
}

<<<<<<< HEAD
func (nm *namespaceManager) buildAndValidateNamespaces(ctx context.Context, name string, index int, conf config.Section) error {
=======
func (nm *namespaceManager) GetDefaultKey(ns string) string {
	if nsConfig, ok := nm.nsConfig[ns]; ok {
		return nsConfig.GetString(coreconfig.NamespaceDefaultKey)
	}
	return ""
}

func (nm *namespaceManager) GetMultipartyConfig(ns string, key config.RootKey) string {
	if nsConfig, ok := nm.nsConfig[ns]; ok {
		val := nsConfig.SubSection("multiparty").GetString(string(key))
		if val != "" {
			return val
		}
	}
	return config.GetString(key)
}

func (nm *namespaceManager) validateNamespaceConfig(ctx context.Context, name string, index int, conf config.Section) error {
>>>>>>> d1289f6b
	if err := core.ValidateFFNameField(ctx, name, fmt.Sprintf("namespaces.predefined[%d].name", index)); err != nil {
		return err
	}

	if name == core.LegacySystemNamespace || conf.GetString(coreconfig.NamespaceRemoteName) == core.LegacySystemNamespace {
		return i18n.NewError(ctx, coremsgs.MsgFFSystemReservedName, core.LegacySystemNamespace)
	}

	// If any multiparty org information is configured (here or at the root), assume multiparty mode by default
	multiparty := conf.Get(coreconfig.NamespaceMultipartyEnabled)
	if multiparty == nil {
		multiparty = nm.GetMultipartyConfig(name, coreconfig.OrgName) != "" || nm.GetMultipartyConfig(name, coreconfig.OrgKey) != ""
	}

	// If no plugins are listed under this namespace, use all defined plugins by default
	plugins := conf.GetStringSlice(coreconfig.NamespacePlugins)
	if len(plugins) == 0 {
		for plugin := range nm.blockchains {
			plugins = append(plugins, plugin)
		}

		for plugin := range nm.dataexchanges {
			plugins = append(plugins, plugin)
		}

		for plugin := range nm.sharedstorages {
			plugins = append(plugins, plugin)
		}

		for plugin := range nm.databases {
			plugins = append(plugins, plugin)
		}
	}

	if multiparty.(bool) {
		return nm.validateMultiPartyConfig(ctx, name, plugins)
	}
	return nm.validateGatewayConfig(ctx, name, plugins)
}

func (nm *namespaceManager) validateMultiPartyConfig(ctx context.Context, name string, plugins []string) error {
	var dbPlugin bool
	var ssPlugin bool
	var dxPlugin bool
	var bcPlugin bool

	ns := namespace{
		tokens:     make(map[string]orchestrator.TokensPlugin),
		multiparty: true,
	}

	for _, pluginName := range plugins {
		if instance, ok := nm.blockchains[pluginName]; ok {
			if bcPlugin {
				return i18n.NewError(ctx, coremsgs.MsgNamespaceGatewayMultiplePluginType, name, "blockchain")
			}
			bcPlugin = true
			ns.blockchain = instance
			continue
		}
		if instance, ok := nm.dataexchanges[pluginName]; ok {
			if dxPlugin {
				return i18n.NewError(ctx, coremsgs.MsgNamespaceGatewayMultiplePluginType, name, "dataexchange")
			}
			dxPlugin = true
			ns.dataexchange = instance
			continue
		}
		if instance, ok := nm.sharedstorages[pluginName]; ok {
			if ssPlugin {
				return i18n.NewError(ctx, coremsgs.MsgNamespaceGatewayMultiplePluginType, name, "sharedstorage")
			}
			ssPlugin = true
			ns.sharedstorage = instance
			continue
		}
		if instance, ok := nm.databases[pluginName]; ok {
			if dbPlugin {
				return i18n.NewError(ctx, coremsgs.MsgNamespaceGatewayMultiplePluginType, name, "database")
			}
			dbPlugin = true
			ns.database = instance
			continue
		}
		if instance, ok := nm.tokens[pluginName]; ok {
			ns.tokens[pluginName] = instance
			continue
		}
		if instance, ok := nm.identities[pluginName]; ok {
			ns.identity = instance
			continue
		}

		return i18n.NewError(ctx, coremsgs.MsgNamespaceUnknownPlugin, name, pluginName)
	}

	if !dbPlugin || !ssPlugin || !dxPlugin || !bcPlugin {
		return i18n.NewError(ctx, coremsgs.MsgNamespaceMultipartyConfiguration, name)
	}
	nm.namespaces[name] = ns

	return nil
}

func (nm *namespaceManager) validateGatewayConfig(ctx context.Context, name string, plugins []string) error {
	var dbPlugin bool
	var bcPlugin bool

	ns := namespace{
		tokens: make(map[string]orchestrator.TokensPlugin),
	}

	for _, pluginName := range plugins {
		if instance, ok := nm.blockchains[pluginName]; ok {
			if bcPlugin {
				return i18n.NewError(ctx, coremsgs.MsgNamespaceGatewayMultiplePluginType, name, "blockchain")
			}
			bcPlugin = true
			ns.blockchain = instance
			continue
		}
		if _, ok := nm.dataexchanges[pluginName]; ok {
			return i18n.NewError(ctx, coremsgs.MsgNamespaceGatewayInvalidPlugins, name)
		}
		if _, ok := nm.sharedstorages[pluginName]; ok {
			return i18n.NewError(ctx, coremsgs.MsgNamespaceGatewayInvalidPlugins, name)
		}
		if instance, ok := nm.databases[pluginName]; ok {
			if dbPlugin {
				return i18n.NewError(ctx, coremsgs.MsgNamespaceGatewayMultiplePluginType, name, "database")
			}
			dbPlugin = true
			ns.database = instance
			continue
		}
		if instance, ok := nm.tokens[pluginName]; ok {
			ns.tokens[pluginName] = instance
			continue
		}

		return i18n.NewError(ctx, coremsgs.MsgNamespaceUnknownPlugin, name, pluginName)
	}

	if !dbPlugin {
		return i18n.NewError(ctx, coremsgs.MsgNamespaceGatewayNoDB, name)
	}
	nm.namespaces[name] = ns

	return nil
}

func (nm *namespaceManager) Orchestrator(ns string) orchestrator.Orchestrator {
	if namespace, ok := nm.namespaces[ns]; ok {
		return namespace.orchestrator
	}
	return nil
}

func (nm *namespaceManager) GetNamespaces(ctx context.Context, filter database.AndFilter) ([]*core.Namespace, *database.FilterResult, error) {
	return nil, nil, nil
}<|MERGE_RESOLUTION|>--- conflicted
+++ resolved
@@ -56,7 +56,6 @@
 )
 
 type Manager interface {
-<<<<<<< HEAD
 	Init(ctx context.Context, cancelCtx context.CancelFunc) error
 	Start() error
 	WaitStop()
@@ -74,14 +73,6 @@
 	sharedstorage orchestrator.SharedStoragePlugin
 	identity      orchestrator.IdentityPlugin
 	tokens        map[string]orchestrator.TokensPlugin
-=======
-	// Init initializes the manager
-	Init(ctx context.Context, di database.Plugin) error
-	// GetDefaultKey retrieves the default blockchain key for this namespace
-	GetDefaultKey(ns string) string
-	// GetMultipartyConfig retrieves a config string from the namespace's multiparty config or the (deprecated) root config
-	GetMultipartyConfig(ns string, key config.RootKey) string
->>>>>>> d1289f6b
 }
 
 type namespaceManager struct {
@@ -497,16 +488,6 @@
 
 func (nm *namespaceManager) initNamespaces(ctx context.Context, nsConfig map[string]config.Section) (err error) {
 	defaultNS := config.GetString(coreconfig.NamespacesDefault)
-<<<<<<< HEAD
-=======
-	namespaces := []*core.Namespace{
-		{
-			Name:        core.LegacySystemNamespace,
-			Type:        core.NamespaceTypeSystem,
-			Description: i18n.Expand(ctx, coremsgs.CoreSystemNSDescription),
-		},
-	}
->>>>>>> d1289f6b
 	i := 0
 	foundDefault := false
 	for name, nsObject := range nsConfig {
@@ -522,28 +503,7 @@
 	return err
 }
 
-<<<<<<< HEAD
 func (nm *namespaceManager) buildAndValidateNamespaces(ctx context.Context, name string, index int, conf config.Section) error {
-=======
-func (nm *namespaceManager) GetDefaultKey(ns string) string {
-	if nsConfig, ok := nm.nsConfig[ns]; ok {
-		return nsConfig.GetString(coreconfig.NamespaceDefaultKey)
-	}
-	return ""
-}
-
-func (nm *namespaceManager) GetMultipartyConfig(ns string, key config.RootKey) string {
-	if nsConfig, ok := nm.nsConfig[ns]; ok {
-		val := nsConfig.SubSection("multiparty").GetString(string(key))
-		if val != "" {
-			return val
-		}
-	}
-	return config.GetString(key)
-}
-
-func (nm *namespaceManager) validateNamespaceConfig(ctx context.Context, name string, index int, conf config.Section) error {
->>>>>>> d1289f6b
 	if err := core.ValidateFFNameField(ctx, name, fmt.Sprintf("namespaces.predefined[%d].name", index)); err != nil {
 		return err
 	}
