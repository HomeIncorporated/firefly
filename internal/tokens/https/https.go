// Copyright © 2021 Kaleido, Inc.
//
// SPDX-License-Identifier: Apache-2.0
//
// Licensed under the Apache License, Version 2.0 (the "License");
// you may not use this file except in compliance with the License.
// You may obtain a copy of the License at
//
//     http://www.apache.org/licenses/LICENSE-2.0
//
// Unless required by applicable law or agreed to in writing, software
// distributed under the License is distributed on an "AS IS" BASIS,
// WITHOUT WARRANTIES OR CONDITIONS OF ANY KIND, either express or implied.
// See the License for the specific language governing permissions and
// limitations under the License.

package https

import (
	"context"
	"encoding/json"

	"github.com/go-resty/resty/v2"
	"github.com/hyperledger-labs/firefly/internal/config"
	"github.com/hyperledger-labs/firefly/internal/i18n"
	"github.com/hyperledger-labs/firefly/internal/log"
	"github.com/hyperledger-labs/firefly/internal/restclient"
	"github.com/hyperledger-labs/firefly/internal/wsclient"
	"github.com/hyperledger-labs/firefly/pkg/fftypes"
	"github.com/hyperledger-labs/firefly/pkg/tokens"
)

type HTTPS struct {
	ctx          context.Context
	capabilities *tokens.Capabilities
	callbacks    tokens.Callbacks
	client       *resty.Client
	wsconn       wsclient.WSClient
}

type wsEvent struct {
	Event msgType            `json:"event"`
	ID    string             `json:"id"`
	Data  fftypes.JSONObject `json:"data"`
}

type msgType string

const (
	messageReceipt   msgType = "receipt"
	messageTokenPool msgType = "token-pool"
)

type createPool struct {
	Type      fftypes.TokenType `json:"type"`
	RequestID string            `json:"requestId"`
	Data      string            `json:"data"`
}

type createPoolData struct {
	Namespace     string        `json:"namespace"`
	Name          string        `json:"name"`
	ID            *fftypes.UUID `json:"id"`
	TransactionID *fftypes.UUID `json:"transactionId"`
}

func (h *HTTPS) Name() string {
	return "https"
}

func (h *HTTPS) Init(ctx context.Context, prefix config.Prefix, callbacks tokens.Callbacks) (err error) {

	h.ctx = log.WithLogField(ctx, "proto", "https")
	h.callbacks = callbacks

	if prefix.GetString(restclient.HTTPConfigURL) == "" {
		return i18n.NewError(ctx, i18n.MsgMissingPluginConfig, "url", "tokens.https")
	}

	h.client = restclient.New(h.ctx, prefix)
	h.capabilities = &tokens.Capabilities{}

	if prefix.GetString(wsclient.WSConfigKeyPath) == "" {
		prefix.Set(wsclient.WSConfigKeyPath, "/api/ws")
	}
	h.wsconn, err = wsclient.New(ctx, prefix, nil)
	if err != nil {
		return err
	}

	go h.eventLoop()

	return nil
}

func (h *HTTPS) Start() error {
	return h.wsconn.Connect()
}

func (h *HTTPS) Capabilities() *tokens.Capabilities {
	return h.capabilities
}

func (h *HTTPS) handleReceipt(ctx context.Context, data fftypes.JSONObject) error {
	l := log.L(ctx)

	requestID := data.GetString("id")
	success := data.GetBool("success")
	message := data.GetString("message")
	if requestID == "" {
		l.Errorf("Reply cannot be processed: %+v", data)
		return nil // Swallow this and move on
	}
	updateType := fftypes.OpStatusSucceeded
	if !success {
		updateType = fftypes.OpStatusFailed
	}
	l.Infof("Tokens '%s' reply (request=%s) %s", updateType, requestID, message)
	return h.callbacks.TokensTxUpdate(h, requestID, updateType, message, data)
}

func (h *HTTPS) handleTokenPoolCreate(ctx context.Context, data fftypes.JSONObject) (err error) {
	packedData := data.GetString("data")
	tokenType := data.GetString("type")
	protocolID := data.GetString("poolId")
	operatorAddress := data.GetString("operator")
	tx := data.GetObject("transaction")
	txHash := tx.GetString("transactionHash")

	if packedData == "" ||
		tokenType == "" ||
		protocolID == "" ||
		operatorAddress == "" ||
		txHash == "" {
		log.L(ctx).Errorf("TokenPool event is not valid - missing data: %+v", data)
		return nil // move on
	}

	unpackedData := createPoolData{}
	err = json.Unmarshal([]byte(packedData), &unpackedData)
	if err != nil {
		log.L(ctx).Errorf("TokenPool event is not valid - could not unpack data (%s): %+v", err, data)
		return nil // move on
	}
	if unpackedData.Namespace == "" ||
		unpackedData.Name == "" ||
		unpackedData.ID == nil ||
		unpackedData.TransactionID == nil {
		log.L(ctx).Errorf("TokenPool event is not valid - missing packed data: %+v", unpackedData)
		return nil // move on
	}

	pool := &fftypes.TokenPool{
		ID: unpackedData.ID,
		TX: fftypes.TransactionRef{
			ID:   unpackedData.TransactionID,
			Type: fftypes.TransactionTypeTokenPool,
		},
<<<<<<< HEAD
		Namespace:  unpackedData.Namespace,
		Name:       unpackedData.Name,
		Type:       fftypes.LowerCasedType(tokenType),
=======
		Namespace:  ns,
		Name:       name,
		Type:       fftypes.FFEnum(tokenType),
>>>>>>> b4b9b39b
		ProtocolID: protocolID,
	}

	// If there's an error dispatching the event, we must return the error and shutdown
	return h.callbacks.TokenPoolCreated(h, pool, operatorAddress, txHash, tx)
}

func (h *HTTPS) eventLoop() {
	defer h.wsconn.Close()
	l := log.L(h.ctx).WithField("role", "event-loop")
	ctx := log.WithLogger(h.ctx, l)
	for {
		select {
		case <-ctx.Done():
			l.Debugf("Event loop exiting (context cancelled)")
			return
		case msgBytes, ok := <-h.wsconn.Receive():
			if !ok {
				l.Debugf("Event loop exiting (receive channel closed)")
				return
			}

			var msg wsEvent
			err := json.Unmarshal(msgBytes, &msg)
			if err != nil {
				l.Errorf("Message cannot be parsed as JSON: %s\n%s", err, string(msgBytes))
				continue // Swallow this and move on
			}
			l.Debugf("Received %s event %s", msg.Event, msg.ID)
			switch msg.Event {
			case messageReceipt:
				err = h.handleReceipt(ctx, msg.Data)
			case messageTokenPool:
				err = h.handleTokenPoolCreate(ctx, msg.Data)
			default:
				l.Errorf("Message unexpected: %s", msg.Event)
			}

			if err == nil && msg.Event != messageReceipt && msg.ID != "" {
				l.Debugf("Sending ack %s", msg.ID)
				ack, _ := json.Marshal(fftypes.JSONObject{
					"event": "ack",
					"data": fftypes.JSONObject{
						"id": msg.ID,
					},
				})
				err = h.wsconn.Send(ctx, ack)
			}

			if err != nil {
				l.Errorf("Event loop exiting: %s", err)
				return
			}
		}
	}
}

func (h *HTTPS) CreateTokenPool(ctx context.Context, identity *fftypes.Identity, pool *fftypes.TokenPool) error {
	data := createPoolData{
		Namespace:     pool.Namespace,
		Name:          pool.Name,
		ID:            pool.ID,
		TransactionID: pool.TX.ID,
	}
	packedData, err := json.Marshal(data)
	var res *resty.Response
	if err == nil {
		res, err = h.client.R().SetContext(ctx).
			SetBody(&createPool{
				Type:      pool.Type,
				RequestID: pool.TX.ID.String(),
				Data:      string(packedData),
			}).
			Post("/api/v1/pool")
	}
	if err != nil || !res.IsSuccess() {
		return restclient.WrapRestErr(ctx, res, err, i18n.MsgTokensRESTErr)
	}
	return nil
}<|MERGE_RESOLUTION|>--- conflicted
+++ resolved
@@ -156,15 +156,9 @@
 			ID:   unpackedData.TransactionID,
 			Type: fftypes.TransactionTypeTokenPool,
 		},
-<<<<<<< HEAD
 		Namespace:  unpackedData.Namespace,
 		Name:       unpackedData.Name,
-		Type:       fftypes.LowerCasedType(tokenType),
-=======
-		Namespace:  ns,
-		Name:       name,
 		Type:       fftypes.FFEnum(tokenType),
->>>>>>> b4b9b39b
 		ProtocolID: protocolID,
 	}
 
