// Copyright © 2023 Kaleido, Inc.
//
// SPDX-License-Identifier: Apache-2.0
//
// Licensed under the Apache License, Version 2.0 (the "License");
// you may not use this file except in compliance with the License.
// You may obtain a copy of the License at
//
//     http://www.apache.org/licenses/LICENSE-2.0
//
// Unless required by applicable law or agreed to in writing, software
// distributed under the License is distributed on an "AS IS" BASIS,
// WITHOUT WARRANTIES OR CONDITIONS OF ANY KIND, either express or implied.
// See the License for the specific language governing permissions and
// limitations under the License.

package fftokens

import (
	"context"
	"encoding/json"
	"fmt"
	"net/http"
	"strings"
	"sync"

	"github.com/go-resty/resty/v2"
	"github.com/hyperledger/firefly-common/pkg/config"
	"github.com/hyperledger/firefly-common/pkg/ffresty"
	"github.com/hyperledger/firefly-common/pkg/fftypes"
	"github.com/hyperledger/firefly-common/pkg/i18n"
	"github.com/hyperledger/firefly-common/pkg/log"
	"github.com/hyperledger/firefly-common/pkg/retry"
	"github.com/hyperledger/firefly-common/pkg/wsclient"
	"github.com/hyperledger/firefly-signer/pkg/abi"
	"github.com/hyperledger/firefly-signer/pkg/ffi2abi"
	"github.com/hyperledger/firefly/internal/coremsgs"
	"github.com/hyperledger/firefly/pkg/blockchain"
	"github.com/hyperledger/firefly/pkg/core"
	"github.com/hyperledger/firefly/pkg/tokens"
)

type ConflictError struct {
	err error
}

func (ie *ConflictError) Error() string {
	return ie.err.Error()
}

func (ie *ConflictError) IsConflictError() bool {
	return true
}

type FFTokens struct {
	ctx             context.Context
	cancelCtx       context.CancelFunc
	capabilities    *tokens.Capabilities
	callbacks       callbacks
	configuredName  string
	client          *resty.Client
	wsconn          wsclient.WSClient
	retry           *retry.Retry
	backgroundRetry *retry.Retry
	backgroundStart bool
}

type callbacks struct {
	plugin     tokens.Plugin
	writeLock  sync.Mutex
	handlers   map[string]tokens.Callbacks
	opHandlers map[string]core.OperationCallbacks
}

func (cb *callbacks) OperationUpdate(ctx context.Context, nsOpID string, status core.OpStatus, blockchainTXID, errorMessage string, opOutput fftypes.JSONObject) {
	namespace, _, _ := core.ParseNamespacedOpID(ctx, nsOpID)
	if handler, ok := cb.opHandlers[namespace]; ok {
		handler.OperationUpdate(&core.OperationUpdate{
			Plugin:         cb.plugin.Name(),
			NamespacedOpID: nsOpID,
			Status:         status,
			BlockchainTXID: blockchainTXID,
			ErrorMessage:   errorMessage,
			Output:         opOutput,
		})
	} else {
		log.L(ctx).Errorf("No handler found for token operation '%s'", nsOpID)
	}
}

func (cb *callbacks) TokenPoolCreated(ctx context.Context, namespace string, pool *tokens.TokenPool) error {
	if namespace == "" {
		// Some pool creation subscriptions don't populate namespace, so deliver the event to every handler
		for _, handler := range cb.handlers {
			if err := handler.TokenPoolCreated(ctx, cb.plugin, pool); err != nil {
				return err
			}
		}
	} else {
		if handler, ok := cb.handlers[namespace]; ok {
			return handler.TokenPoolCreated(ctx, cb.plugin, pool)
		}
		log.L(ctx).Errorf("No handler found for token pool event on namespace '%s'", namespace)
	}
	return nil
}

func (cb *callbacks) TokensTransferred(ctx context.Context, namespace string, transfer *tokens.TokenTransfer) error {
	if namespace == "" {
		// Older token subscriptions don't populate namespace, so deliver the event to every handler
		for _, handler := range cb.handlers {
			if err := handler.TokensTransferred(cb.plugin, transfer); err != nil {
				return err
			}
		}
	} else {
		if handler, ok := cb.handlers[namespace]; ok {
			return handler.TokensTransferred(cb.plugin, transfer)
		}
		log.L(ctx).Errorf("No handler found for token transfer event on namespace '%s'", namespace)
	}
	return nil
}

func (cb *callbacks) TokensApproved(ctx context.Context, namespace string, approval *tokens.TokenApproval) error {
	if namespace == "" {
		// Older token subscriptions don't populate namespace, so deliver the event to every handler
		for _, handler := range cb.handlers {
			if err := handler.TokensApproved(cb.plugin, approval); err != nil {
				return err
			}
		}
	} else {
		if handler, ok := cb.handlers[namespace]; ok {
			return handler.TokensApproved(cb.plugin, approval)
		}
		log.L(ctx).Errorf("No handler found for token approval event on namespace '%s'", namespace)
	}
	return nil
}

type wsEvent struct {
	Event msgType            `json:"event"`
	ID    string             `json:"id"`
	Data  fftypes.JSONObject `json:"data"`
}

type msgType string

const (
	messageReceipt       msgType = "receipt"
	messageBatch         msgType = "batch"
	messageTokenPool     msgType = "token-pool"
	messageTokenMint     msgType = "token-mint"
	messageTokenBurn     msgType = "token-burn"
	messageTokenTransfer msgType = "token-transfer"
	messageTokenApproval msgType = "token-approval"
)

type tokenData struct {
	TX          *fftypes.UUID        `json:"tx,omitempty"`
	TXType      core.TransactionType `json:"txtype,omitempty"`
	Message     *fftypes.UUID        `json:"message,omitempty"`
	MessageHash *fftypes.Bytes32     `json:"messageHash,omitempty"`
}

type createPool struct {
	Type      core.TokenType     `json:"type"`
	RequestID string             `json:"requestId"`
	Signer    string             `json:"signer"`
	Data      string             `json:"data,omitempty"`
	Config    fftypes.JSONObject `json:"config"`
	Name      string             `json:"name"`
	Symbol    string             `json:"symbol"`
}

type activatePool struct {
	PoolData    string             `json:"poolData"`
	PoolLocator string             `json:"poolLocator"`
	Config      fftypes.JSONObject `json:"config"`
}

type deactivatePool struct {
	PoolData    string             `json:"poolData"`
	PoolLocator string             `json:"poolLocator"`
	Config      fftypes.JSONObject `json:"config"`
}

type tokenInterface struct {
	Format  core.TokenInterfaceFormat `json:"format"`
	Methods interface{}               `json:"methods,omitempty"`
}

type checkInterface struct {
	tokenInterface
	PoolLocator string `json:"poolLocator"`
}

type mintTokens struct {
	PoolLocator string             `json:"poolLocator"`
	TokenIndex  string             `json:"tokenIndex,omitempty"`
	To          string             `json:"to"`
	Amount      string             `json:"amount"`
	RequestID   string             `json:"requestId,omitempty"`
	Signer      string             `json:"signer"`
	Data        string             `json:"data,omitempty"`
	URI         string             `json:"uri,omitempty"`
	Config      fftypes.JSONObject `json:"config"`
	Interface   interface{}        `json:"interface,omitempty"`
}

type burnTokens struct {
	PoolLocator string             `json:"poolLocator"`
	TokenIndex  string             `json:"tokenIndex,omitempty"`
	From        string             `json:"from"`
	Amount      string             `json:"amount"`
	RequestID   string             `json:"requestId,omitempty"`
	Signer      string             `json:"signer"`
	Data        string             `json:"data,omitempty"`
	Config      fftypes.JSONObject `json:"config"`
	Interface   interface{}        `json:"interface,omitempty"`
}

type transferTokens struct {
	PoolLocator string             `json:"poolLocator"`
	TokenIndex  string             `json:"tokenIndex,omitempty"`
	From        string             `json:"from"`
	To          string             `json:"to"`
	Amount      string             `json:"amount"`
	RequestID   string             `json:"requestId,omitempty"`
	Signer      string             `json:"signer"`
	Data        string             `json:"data,omitempty"`
	Config      fftypes.JSONObject `json:"config"`
	Interface   interface{}        `json:"interface,omitempty"`
}

type tokenApproval struct {
	Signer      string             `json:"signer"`
	Operator    string             `json:"operator"`
	Approved    bool               `json:"approved"`
	PoolLocator string             `json:"poolLocator"`
	RequestID   string             `json:"requestId,omitempty"`
	Data        string             `json:"data,omitempty"`
	Config      fftypes.JSONObject `json:"config"`
	Interface   interface{}        `json:"interface,omitempty"`
}

type tokenError struct {
	Error   string `json:"error,omitempty"`
	Message string `json:"message,omitempty"`
}

func packPoolData(namespace string, id *fftypes.UUID) string {
	if id == nil {
		return namespace
	}
	return namespace + "|" + id.String()
}

func unpackPoolData(ctx context.Context, data string) (namespace string, id *fftypes.UUID) {
	pieces := strings.Split(data, "|")
	if len(pieces) > 1 {
		if id, err := fftypes.ParseUUID(ctx, pieces[1]); err == nil {
			return pieces[0], id
		}
	}
	return pieces[0], nil
}

func (ft *FFTokens) Name() string {
	return "fftokens"
}

func (ft *FFTokens) Init(ctx context.Context, cancelCtx context.CancelFunc, name string, config config.Section) (err error) {
	ft.ctx = log.WithLogField(ctx, "proto", "fftokens")
	ft.cancelCtx = cancelCtx
	ft.configuredName = name
	ft.capabilities = &tokens.Capabilities{}
	ft.callbacks = callbacks{
		plugin:     ft,
		handlers:   make(map[string]tokens.Callbacks),
		opHandlers: make(map[string]core.OperationCallbacks),
	}

	if config.GetString(ffresty.HTTPConfigURL) == "" {
		return i18n.NewError(ctx, coremsgs.MsgMissingPluginConfig, "url", "tokens.fftokens")
	}

	wsConfig, err := wsclient.GenerateConfig(ctx, config)
	if err == nil {
		ft.client, err = ffresty.New(ft.ctx, config)
	}

	if err != nil {
		return err
	}

	if wsConfig.WSKeyPath == "" {
		wsConfig.WSKeyPath = "/api/ws"
	}

	ft.wsconn, err = wsclient.New(ctx, wsConfig, nil, nil)
	if err != nil {
		return err
	}

	ft.retry = &retry.Retry{
		InitialDelay: config.GetDuration(FFTEventRetryInitialDelay),
		MaximumDelay: config.GetDuration(FFTEventRetryMaxDelay),
		Factor:       config.GetFloat64(FFTEventRetryFactor),
	}

	ft.backgroundStart = config.GetBool(FFTBackgroundStart)

	if ft.backgroundStart {
		ft.backgroundRetry = &retry.Retry{
			InitialDelay: config.GetDuration(FFTBackgroundStartInitialDelay),
			MaximumDelay: config.GetDuration(FFTBackgroundStartMaxDelay),
			Factor:       config.GetFloat64(FFTBackgroundStartFactor),
		}
		return nil
	}

	go ft.eventLoop()

	return nil
}

func (ft *FFTokens) SetHandler(namespace string, handler tokens.Callbacks) {
	ft.callbacks.writeLock.Lock()
	defer ft.callbacks.writeLock.Unlock()
	if handler == nil {
		delete(ft.callbacks.handlers, namespace)
	} else {
		ft.callbacks.handlers[namespace] = handler
	}
}

func (ft *FFTokens) SetOperationHandler(namespace string, handler core.OperationCallbacks) {
	ft.callbacks.writeLock.Lock()
	defer ft.callbacks.writeLock.Unlock()
	if handler == nil {
		delete(ft.callbacks.opHandlers, namespace)
	} else {
		ft.callbacks.opHandlers[namespace] = handler
	}
}

func (ft *FFTokens) backgroundStartLoop() {
	_ = ft.backgroundRetry.Do(ft.ctx, fmt.Sprintf("Background start %s", ft.Name()), func(attempt int) (retry bool, err error) {
		err = ft.wsconn.Connect()
		if err != nil {
			return true, err
		}

		go ft.eventLoop()

		return false, nil
	})
}

func (ft *FFTokens) Start() error {
	if ft.backgroundStart {
		go ft.backgroundStartLoop()
		return nil
	}
	return ft.wsconn.Connect()
}

func (ft *FFTokens) Capabilities() *tokens.Capabilities {
	return ft.capabilities
}

func (ft *FFTokens) handleReceipt(ctx context.Context, data fftypes.JSONObject) {
	l := log.L(ctx)

	headers := data.GetObject("headers")
	requestID := headers.GetString("requestId")
	replyType := headers.GetString("type")
	txHash := data.GetString("transactionHash")
	message := data.GetString("errorMessage")
	if requestID == "" || replyType == "" {
		l.Errorf("Reply cannot be processed - missing fields: %+v", data)
		return
	}
	var updateType core.OpStatus
	switch replyType {
	case "TransactionSuccess":
		updateType = core.OpStatusSucceeded
	case "TransactionUpdate":
		updateType = core.OpStatusPending
	default:
		updateType = core.OpStatusFailed
	}
	l.Infof("Received operation update: status=%s request=%s message=%s", updateType, requestID, message)
	ft.callbacks.OperationUpdate(ctx, requestID, updateType, txHash, message, data)
}

func (ft *FFTokens) buildBlockchainEvent(eventData fftypes.JSONObject) *blockchain.Event {
	blockchainID := eventData.GetString("id")
	blockchainInfo := eventData.GetObject("info")
	txHash := blockchainInfo.GetString("transactionHash")

	// Only include a blockchain event if there was some significant blockchain info
	if blockchainID != "" || txHash != "" {
		timestampStr := eventData.GetString("timestamp")
		timestamp, err := fftypes.ParseTimeString(timestampStr)
		if err != nil {
			timestamp = fftypes.Now()
		}

		return &blockchain.Event{
			ProtocolID:     blockchainID,
			BlockchainTXID: txHash,
			Source:         ft.Name() + ":" + ft.configuredName,
			Name:           eventData.GetString("name"),
			Output:         eventData.GetObject("output"),
			Location:       eventData.GetString("location"),
			Signature:      eventData.GetString("signature"),
			Info:           blockchainInfo,
			Timestamp:      timestamp,
		}
	}
	return nil
}

func (ft *FFTokens) handleTokenPoolCreate(ctx context.Context, eventData fftypes.JSONObject, txData *tokenData) (err error) {

	tokenType := eventData.GetString("type")
	poolLocator := eventData.GetString("poolLocator")

	if tokenType == "" || poolLocator == "" {
		log.L(ctx).Errorf("TokenPool event is not valid - missing data: %+v", eventData)
		return nil // move on
	}

	// These fields are optional
	standard := eventData.GetString("standard")
	interfaceFormat := eventData.GetString("interfaceFormat")
	symbol := eventData.GetString("symbol")
	decimals := eventData.GetInt64("decimals")
	info := eventData.GetObject("info")
	blockchainEvent := eventData.GetObject("blockchain")
	poolData := eventData.GetString("poolData")
	namespace, poolID := unpackPoolData(ctx, poolData)

	dataString := eventData.GetString("data")
	if txData == nil {
		txData = &tokenData{}
		if dataString != "" {
			// We want to process all events, even those not initiated by FireFly.
			// The "data" argument is optional, so it's important not to fail if it's missing or malformed.
			if err = json.Unmarshal([]byte(dataString), &txData); err != nil {
				log.L(ctx).Warnf("TokenPool event data could not be parsed - continuing anyway (%s): %+v", err, eventData)
				txData = &tokenData{}
			}
		}
	}

	txType := txData.TXType
	if txType == "" {
		txType = core.TransactionTypeTokenPool
	}

	pool := &tokens.TokenPool{
		ID:          poolID,
		Type:        fftypes.FFEnum(tokenType),
		PoolLocator: poolLocator,
		PluginData:  poolData,
		TX: core.TransactionRef{
			ID:   txData.TX,
			Type: txType,
		},
		Connector:       ft.configuredName,
		Standard:        standard,
		InterfaceFormat: interfaceFormat,
		Symbol:          symbol,
		Decimals:        int(decimals),
		Info:            info,
		Event:           ft.buildBlockchainEvent(blockchainEvent),
	}

	// If there's an error dispatching the event, we must return the error and shutdown
	log.L(ctx).Debugf("Calling TokenPoolCreated callback. Locator='%s' TX=%s/%s", pool.PoolLocator, txType, txData.TX)
	return ft.callbacks.TokenPoolCreated(ctx, namespace, pool)
}

func (ft *FFTokens) handleTokenTransfer(ctx context.Context, t core.TokenTransferType, eventData fftypes.JSONObject) (err error) {
	protocolID := eventData.GetString("id")
	poolLocator := eventData.GetString("poolLocator")
	signerAddress := eventData.GetString("signer")
	fromAddress := eventData.GetString("from")
	toAddress := eventData.GetString("to")
	value := eventData.GetString("amount")
	blockchainEvent := ft.buildBlockchainEvent(eventData.GetObject("blockchain"))

	if protocolID == "" ||
		poolLocator == "" ||
		value == "" ||
		(t != core.TokenTransferTypeMint && fromAddress == "") ||
		(t != core.TokenTransferTypeBurn && toAddress == "") ||
		blockchainEvent == nil {
		log.L(ctx).Errorf("%s event is not valid - missing data: %+v", t, eventData)
		return nil // move on
	}

	// These fields are optional
	tokenIndex := eventData.GetString("tokenIndex")
	uri := eventData.GetString("uri")
	namespace, poolID := unpackPoolData(ctx, eventData.GetString("poolData"))

	// We want to process all events, even those not initiated by FireFly.
	// The "data" argument is optional, so it's important not to fail if it's missing or malformed.
	transferDataString := eventData.GetString("data")
	var transferData tokenData
	if err = json.Unmarshal([]byte(transferDataString), &transferData); err != nil {
		log.L(ctx).Infof("%s event data could not be parsed - continuing anyway (%s): %+v", t, err, eventData)
		transferData = tokenData{}
	}

	var amount fftypes.FFBigInt
	_, ok := amount.Int().SetString(value, 10)
	if !ok {
		log.L(ctx).Errorf("%s event is not valid - invalid amount: %+v", t, eventData)
		return nil // move on
	}

	txType := transferData.TXType
	if txType == "" {
		txType = core.TransactionTypeTokenTransfer
	}

	transfer := &tokens.TokenTransfer{
		PoolLocator: poolLocator,
		TokenTransfer: core.TokenTransfer{
			Type:        t,
			Pool:        poolID,
			TokenIndex:  tokenIndex,
			URI:         uri,
			Connector:   ft.configuredName,
			From:        fromAddress,
			To:          toAddress,
			Amount:      amount,
			ProtocolID:  protocolID,
			Key:         signerAddress,
			Message:     transferData.Message,
			MessageHash: transferData.MessageHash,
			TX: core.TransactionRef{
				ID:   transferData.TX,
				Type: txType,
			},
		},
		Event: blockchainEvent,
	}

	// If there's an error dispatching the event, we must return the error and shutdown
	return ft.callbacks.TokensTransferred(ctx, namespace, transfer)
}

func (ft *FFTokens) handleTokenApproval(ctx context.Context, eventData fftypes.JSONObject) (err error) {
	protocolID := eventData.GetString("id")
	subject := eventData.GetString("subject")
	signerAddress := eventData.GetString("signer")
	poolLocator := eventData.GetString("poolLocator")
	operatorAddress := eventData.GetString("operator")
	approved := eventData.GetBool("approved")
	blockchainEvent := ft.buildBlockchainEvent(eventData.GetObject("blockchain"))

	if protocolID == "" ||
		subject == "" ||
		poolLocator == "" ||
		operatorAddress == "" ||
		blockchainEvent == nil {
		log.L(ctx).Errorf("Approval event is not valid - missing data: %+v", eventData)
		return nil // move on
	}

	// These fields are optional
	info := eventData.GetObject("info")
	namespace, poolID := unpackPoolData(ctx, eventData.GetString("poolData"))

	// We want to process all events, even those not initiated by FireFly.
	// The "data" argument is optional, so it's important not to fail if it's missing or malformed.
	approvalDataString := eventData.GetString("data")
	var approvalData tokenData
	if err = json.Unmarshal([]byte(approvalDataString), &approvalData); err != nil {
		log.L(ctx).Infof("TokenApproval event data could not be parsed - continuing anyway (%s): %+v", err, eventData)
		approvalData = tokenData{}
	}

	txType := approvalData.TXType
	if txType == "" {
		txType = core.TransactionTypeTokenApproval
	}

	approval := &tokens.TokenApproval{
		PoolLocator: poolLocator,
		TokenApproval: core.TokenApproval{
			Connector:   ft.configuredName,
			Pool:        poolID,
			Key:         signerAddress,
			Operator:    operatorAddress,
			Approved:    approved,
			ProtocolID:  protocolID,
			Subject:     subject,
			Info:        info,
			Message:     approvalData.Message,
			MessageHash: approvalData.MessageHash,
			TX: core.TransactionRef{
				ID:   approvalData.TX,
				Type: txType,
			},
		},
		Event: blockchainEvent,
	}

	return ft.callbacks.TokensApproved(ctx, namespace, approval)
}

func (ft *FFTokens) handleMessage(ctx context.Context, msgBytes []byte) (retry bool, err error) {
	var msg *wsEvent
	if err = json.Unmarshal(msgBytes, &msg); err != nil {
		log.L(ctx).Errorf("Message cannot be parsed as JSON: %s\n%s", err, string(msgBytes))
		return false, nil // Swallow this and move on
	}
	log.L(ctx).Debugf("Received %s event %s", msg.Event, msg.ID)
	switch msg.Event {
	case messageReceipt:
		ft.handleReceipt(ctx, msg.Data)
	case messageBatch:
		for _, msg := range msg.Data.GetObjectArray("events") {
			if retry, err = ft.handleMessage(ctx, []byte(msg.String())); err != nil {
				return retry, err
			}
		}
	case messageTokenPool:
		err = ft.handleTokenPoolCreate(ctx, msg.Data, nil /* need to extract poolData from event */)
	case messageTokenMint:
		err = ft.handleTokenTransfer(ctx, core.TokenTransferTypeMint, msg.Data)
	case messageTokenBurn:
		err = ft.handleTokenTransfer(ctx, core.TokenTransferTypeBurn, msg.Data)
	case messageTokenTransfer:
		err = ft.handleTokenTransfer(ctx, core.TokenTransferTypeTransfer, msg.Data)
	case messageTokenApproval:
		err = ft.handleTokenApproval(ctx, msg.Data)
	default:
		log.L(ctx).Errorf("Message unexpected: %s", msg.Event)
		// do not set error here - we will never be able to process this message so log+swallow it.
	}
	if err != nil {
		// All errors above are retryable
		return true, err
	}
	if msg.Event != messageReceipt && msg.ID != "" {
		log.L(ctx).Debugf("Sending ack %s", msg.ID)
		ack, _ := json.Marshal(fftypes.JSONObject{
			"event": "ack",
			"data": fftypes.JSONObject{
				"id": msg.ID,
			},
		})
		// Do not retry this
		return false, ft.wsconn.Send(ctx, ack)
	}
	return false, nil
}

func (ft *FFTokens) handleMessageRetry(ctx context.Context, msgBytes []byte) (err error) {
	eventCtx, done := context.WithCancel(ctx)
	defer done()
	return ft.retry.Do(eventCtx, "fftokens event", func(attempt int) (retry bool, err error) {
		return ft.handleMessage(eventCtx, msgBytes) // We keep retrying on error until the context ends
	})
}

func (ft *FFTokens) eventLoop() {
	defer ft.wsconn.Close()
	l := log.L(ft.ctx).WithField("role", "event-loop")
	ctx := log.WithLogger(ft.ctx, l)
	for {
		select {
		case <-ctx.Done():
			l.Debugf("Event loop exiting (context cancelled)")
			return
		case msgBytes, ok := <-ft.wsconn.Receive():
			if !ok {
				l.Debugf("Event loop exiting (receive channel closed). Terminating server!")
				ft.cancelCtx()
				return
			}
			if err := ft.handleMessageRetry(ctx, msgBytes); err != nil {
				l.Errorf("Event loop exiting (%s). Terminating server!", err)
				ft.cancelCtx()
				return
			}
		}
	}
}

// Parse a JSON error of the form:
// {"error": "Bad Request", "message": "Field 'x' is required"}
// into a message of the form:
//
//	"Bad Request: Field 'x' is required"
func wrapError(ctx context.Context, errRes *tokenError, res *resty.Response, err error) error {
<<<<<<< HEAD
	var errMsgKey i18n.ErrorMessageKey
	if res != nil && res.StatusCode() == http.StatusConflict {
		errMsgKey = coremsgs.MsgTokensRESTErrConflict
	} else {
		errMsgKey = coremsgs.MsgTokensRESTErr
	}
	if errRes != nil && errRes.Message != "" {
		if errRes.Error != "" {
			return i18n.WrapError(ctx, err, errMsgKey, errRes.Error+": "+errRes.Message)
		}
		return i18n.WrapError(ctx, err, errMsgKey, errRes.Message)
=======
	if errRes != nil && (errRes.Message != "" || errRes.Error != "") {
		errMsgFromBody := errRes.Message
		if errRes.Error != "" {
			errMsgFromBody = errRes.Error + ": " + errRes.Message
		}
		if res != nil && res.StatusCode() == http.StatusConflict {
			return &ConflictError{err: i18n.WrapError(ctx, err, coremsgs.MsgTokensRESTErrConflict, errMsgFromBody)}
		}
		err = i18n.WrapError(ctx, err, coremsgs.MsgTokensRESTErr, errMsgFromBody)
	}
	if res != nil && res.StatusCode() == http.StatusConflict {
		return &ConflictError{err: ffresty.WrapRestErr(ctx, res, err, coremsgs.MsgTokensRESTErrConflict)}
>>>>>>> 816463cc
	}
	return ffresty.WrapRestErr(ctx, res, err, errMsgKey)
}

func (ft *FFTokens) CreateTokenPool(ctx context.Context, nsOpID string, pool *core.TokenPool) (complete bool, err error) {
	tokenData := &tokenData{
		TX:     pool.TX.ID,
		TXType: pool.TX.Type,
	}
	data, _ := json.Marshal(tokenData)
	var errRes tokenError
	res, err := ft.client.R().SetContext(ctx).
		SetBody(&createPool{
			Type:      pool.Type,
			RequestID: nsOpID,
			Signer:    pool.Key,
			Data:      string(data),
			Config:    pool.Config,
			Name:      pool.Name,
			Symbol:    pool.Symbol,
		}).
		SetError(&errRes).
		Post("/api/v1/createpool")
	if err != nil || !res.IsSuccess() {
		return false, wrapError(ctx, &errRes, res, err)
	}
	if res.StatusCode() == 200 {
		// HTTP 200: Creation was successful, and pool details are in response body
		var obj fftypes.JSONObject
		if err := json.Unmarshal(res.Body(), &obj); err != nil {
			return false, i18n.WrapError(ctx, err, i18n.MsgJSONObjectParseFailed, res.Body())
		}
		obj["poolData"] = packPoolData(pool.Namespace, pool.ID)
		return true, ft.handleTokenPoolCreate(ctx, obj, tokenData)
	}
	// Default (HTTP 202): Request was accepted, and success/failure status will be delivered via websocket
	return false, nil
}

func (ft *FFTokens) ActivateTokenPool(ctx context.Context, pool *core.TokenPool) (complete bool, err error) {
	var errRes tokenError
	res, err := ft.client.R().SetContext(ctx).
		SetBody(&activatePool{
			PoolData:    packPoolData(pool.Namespace, pool.ID),
			PoolLocator: pool.Locator,
			Config:      pool.Config,
		}).
		SetError(&errRes).
		Post("/api/v1/activatepool")
	if err != nil || !res.IsSuccess() {
		return false, wrapError(ctx, &errRes, res, err)
	}
	if res.StatusCode() == 200 {
		// HTTP 200: Activation was successful, and pool details are in response body
		var obj fftypes.JSONObject
		if err := json.Unmarshal(res.Body(), &obj); err != nil {
			return false, i18n.WrapError(ctx, err, i18n.MsgJSONObjectParseFailed, res.Body())
		}
		return true, ft.handleTokenPoolCreate(ctx, obj, &tokenData{
			TX:     pool.TX.ID,
			TXType: pool.TX.Type,
		})
	} else if res.StatusCode() == 204 {
		// HTTP 204: Activation was successful, but pool details are not available
		// This will resolve the operation, but connector is responsible for re-delivering pool details on the websocket.
		return true, nil
	}
	// Default (HTTP 202): Request was accepted, and success/failure status will be delivered via websocket
	return false, nil
}

func (ft *FFTokens) DeactivateTokenPool(ctx context.Context, pool *core.TokenPool) error {
	var errRes tokenError
	res, err := ft.client.R().SetContext(ctx).
		SetBody(&deactivatePool{
			PoolData:    pool.PluginData,
			PoolLocator: pool.Locator,
			Config:      pool.Config,
		}).
		SetError(&errRes).
		Post("/api/v1/deactivatepool")
	if err == nil && (res.IsSuccess() || res.StatusCode() == 404) {
		return nil
	}
	return wrapError(ctx, &errRes, res, err)
}

func (ft *FFTokens) prepareABI(ctx context.Context, methods []*fftypes.FFIMethod) ([]*abi.Entry, error) {
	abiMethods := make([]*abi.Entry, len(methods))
	for i, method := range methods {
		abi, err := ffi2abi.ConvertFFIMethodToABI(ctx, method)
		if err != nil {
			return nil, err
		}
		abiMethods[i] = abi
	}
	return abiMethods, nil
}

func (ft *FFTokens) CheckInterface(ctx context.Context, pool *core.TokenPool, methods []*fftypes.FFIMethod) (*fftypes.JSONAny, error) {
	body := checkInterface{
		PoolLocator: pool.Locator,
		tokenInterface: tokenInterface{
			Format: pool.InterfaceFormat,
		},
	}

	switch pool.InterfaceFormat {
	case core.TokenInterfaceFormatFFI:
		body.tokenInterface.Methods = methods
	case core.TokenInterfaceFormatABI:
		abi, err := ft.prepareABI(ctx, methods)
		if err != nil {
			return nil, err
		}
		body.tokenInterface.Methods = abi
	default:
		return nil, i18n.NewError(ctx, coremsgs.MsgUnknownInterfaceFormat, pool.InterfaceFormat)
	}

	var errRes tokenError
	res, err := ft.client.R().SetContext(ctx).
		SetBody(&body).
		SetError(&errRes).
		Post("/api/v1/checkinterface")
	if err != nil || !res.IsSuccess() {
		return nil, wrapError(ctx, &errRes, res, err)
	}

	var obj tokens.TokenPoolMethods
	if err := json.Unmarshal(res.Body(), &obj); err != nil {
		return nil, i18n.WrapError(ctx, err, i18n.MsgJSONObjectParseFailed, res.Body())
	}
	return fftypes.JSONAnyPtrBytes(res.Body()), nil
}

func (ft *FFTokens) MintTokens(ctx context.Context, nsOpID string, poolLocator string, mint *core.TokenTransfer, methods *fftypes.JSONAny) error {
	data, _ := json.Marshal(tokenData{
		TX:          mint.TX.ID,
		TXType:      mint.TX.Type,
		Message:     mint.Message,
		MessageHash: mint.MessageHash,
	})

	var iface interface{}
	if methods != nil {
		iface = methods.JSONObject()["mint"]
	}

	var errRes tokenError
	res, err := ft.client.R().SetContext(ctx).
		SetBody(&mintTokens{
			PoolLocator: poolLocator,
			TokenIndex:  mint.TokenIndex,
			To:          mint.To,
			Amount:      mint.Amount.Int().String(),
			RequestID:   nsOpID,
			Signer:      mint.Key,
			Data:        string(data),
			URI:         mint.URI,
			Config:      mint.Config,
			Interface:   iface,
		}).
		SetError(&errRes).
		Post("/api/v1/mint")
	if err != nil || !res.IsSuccess() {
		return wrapError(ctx, &errRes, res, err)
	}
	return nil
}

func (ft *FFTokens) BurnTokens(ctx context.Context, nsOpID string, poolLocator string, burn *core.TokenTransfer, methods *fftypes.JSONAny) error {
	data, _ := json.Marshal(tokenData{
		TX:          burn.TX.ID,
		TXType:      burn.TX.Type,
		Message:     burn.Message,
		MessageHash: burn.MessageHash,
	})

	var iface interface{}
	if methods != nil {
		iface = methods.JSONObject()["burn"]
	}

	var errRes tokenError
	res, err := ft.client.R().SetContext(ctx).
		SetBody(&burnTokens{
			PoolLocator: poolLocator,
			TokenIndex:  burn.TokenIndex,
			From:        burn.From,
			Amount:      burn.Amount.Int().String(),
			RequestID:   nsOpID,
			Signer:      burn.Key,
			Data:        string(data),
			Config:      burn.Config,
			Interface:   iface,
		}).
		SetError(&errRes).
		Post("/api/v1/burn")
	if err != nil || !res.IsSuccess() {
		return wrapError(ctx, &errRes, res, err)
	}
	return nil
}

func (ft *FFTokens) TransferTokens(ctx context.Context, nsOpID string, poolLocator string, transfer *core.TokenTransfer, methods *fftypes.JSONAny) error {
	data, _ := json.Marshal(tokenData{
		TX:          transfer.TX.ID,
		TXType:      transfer.TX.Type,
		Message:     transfer.Message,
		MessageHash: transfer.MessageHash,
	})

	var iface interface{}
	if methods != nil {
		iface = methods.JSONObject()["transfer"]
	}

	var errRes tokenError
	res, err := ft.client.R().SetContext(ctx).
		SetBody(&transferTokens{
			PoolLocator: poolLocator,
			TokenIndex:  transfer.TokenIndex,
			From:        transfer.From,
			To:          transfer.To,
			Amount:      transfer.Amount.Int().String(),
			RequestID:   nsOpID,
			Signer:      transfer.Key,
			Data:        string(data),
			Config:      transfer.Config,
			Interface:   iface,
		}).
		SetError(&errRes).
		Post("/api/v1/transfer")
	if err != nil || !res.IsSuccess() {
		return wrapError(ctx, &errRes, res, err)
	}
	return nil
}

func (ft *FFTokens) TokensApproval(ctx context.Context, nsOpID string, poolLocator string, approval *core.TokenApproval, methods *fftypes.JSONAny) error {
	data, _ := json.Marshal(tokenData{
		TX:          approval.TX.ID,
		TXType:      approval.TX.Type,
		Message:     approval.Message,
		MessageHash: approval.MessageHash,
	})

	var iface interface{}
	if methods != nil {
		iface = methods.JSONObject()["approval"]
	}

	var errRes tokenError
	res, err := ft.client.R().SetContext(ctx).
		SetBody(&tokenApproval{
			PoolLocator: poolLocator,
			Signer:      approval.Key,
			Operator:    approval.Operator,
			Approved:    approval.Approved,
			RequestID:   nsOpID,
			Data:        string(data),
			Config:      approval.Config,
			Interface:   iface,
		}).
		SetError(&errRes).
		Post("/api/v1/approval")
	if err != nil || !res.IsSuccess() {
		return wrapError(ctx, &errRes, res, err)
	}
	return nil
}<|MERGE_RESOLUTION|>--- conflicted
+++ resolved
@@ -703,19 +703,6 @@
 //
 //	"Bad Request: Field 'x' is required"
 func wrapError(ctx context.Context, errRes *tokenError, res *resty.Response, err error) error {
-<<<<<<< HEAD
-	var errMsgKey i18n.ErrorMessageKey
-	if res != nil && res.StatusCode() == http.StatusConflict {
-		errMsgKey = coremsgs.MsgTokensRESTErrConflict
-	} else {
-		errMsgKey = coremsgs.MsgTokensRESTErr
-	}
-	if errRes != nil && errRes.Message != "" {
-		if errRes.Error != "" {
-			return i18n.WrapError(ctx, err, errMsgKey, errRes.Error+": "+errRes.Message)
-		}
-		return i18n.WrapError(ctx, err, errMsgKey, errRes.Message)
-=======
 	if errRes != nil && (errRes.Message != "" || errRes.Error != "") {
 		errMsgFromBody := errRes.Message
 		if errRes.Error != "" {
@@ -728,9 +715,8 @@
 	}
 	if res != nil && res.StatusCode() == http.StatusConflict {
 		return &ConflictError{err: ffresty.WrapRestErr(ctx, res, err, coremsgs.MsgTokensRESTErrConflict)}
->>>>>>> 816463cc
-	}
-	return ffresty.WrapRestErr(ctx, res, err, errMsgKey)
+	}
+	return ffresty.WrapRestErr(ctx, res, err, coremsgs.MsgTokensRESTErr)
 }
 
 func (ft *FFTokens) CreateTokenPool(ctx context.Context, nsOpID string, pool *core.TokenPool) (complete bool, err error) {
