--- conflicted
+++ resolved
@@ -212,18 +212,12 @@
 	return or
 }
 
-<<<<<<< HEAD
 func (or *orchestrator) Init(ctx context.Context) (err error) {
-	or.ctx, or.cancelCtx = context.WithCancel(log.WithLogField(ctx, "ns", or.namespace))
-=======
-func (or *orchestrator) Init(ctx context.Context, cancelCtx context.CancelFunc) (err error) {
 	namespaceLog := or.namespace.LocalName
 	if or.namespace.RemoteName != or.namespace.LocalName {
 		namespaceLog += "->" + or.namespace.RemoteName
 	}
-	or.ctx = log.WithLogField(ctx, "ns", namespaceLog)
-	or.cancelCtx = cancelCtx
->>>>>>> 995d53b3
+	or.ctx, or.cancelCtx = context.WithCancel(log.WithLogField(ctx, "ns", namespaceLog))
 	err = or.initPlugins(or.ctx)
 	if err == nil {
 		err = or.initComponents(or.ctx)
