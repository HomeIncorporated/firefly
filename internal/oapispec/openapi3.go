// Copyright © 2022 Kaleido, Inc.
//
// SPDX-License-Identifier: Apache-2.0
//
// Licensed under the Apache License, Version 2.0 (the "License");
// you may not use this file except in compliance with the License.
// You may obtain a copy of the License at
//
//     http://www.apache.org/licenses/LICENSE-2.0
//
// Unless required by applicable law or agreed to in writing, software
// distributed under the License is distributed on an "AS IS" BASIS,
// WITHOUT WARRANTIES OR CONDITIONS OF ANY KIND, either express or implied.
// See the License for the specific language governing permissions and
// limitations under the License.

package oapispec

import (
	"context"
	"encoding/json"
	"fmt"
	"log"
	"net/http"
	"reflect"
	"regexp"
	"sort"
	"strconv"
	"strings"

	"github.com/getkin/kin-openapi/openapi3"
	"github.com/getkin/kin-openapi/openapi3gen"
	"github.com/hyperledger/firefly/internal/coreconfig"
	"github.com/hyperledger/firefly/internal/coremsgs"
	"github.com/hyperledger/firefly/pkg/config"
	"github.com/hyperledger/firefly/pkg/fftypes"
	"github.com/hyperledger/firefly/pkg/i18n"
)

type SwaggerGenConfig struct {
	BaseURL                   string
	Title                     string
	Version                   string
	Description               string
	PanicOnMissingDescription bool
}

var customRegexRemoval = regexp.MustCompile(`{(\w+)\:[^}]+}`)

func SwaggerGen(ctx context.Context, routes []*Route, conf *SwaggerGenConfig) *openapi3.T {

	doc := &openapi3.T{
		OpenAPI: "3.0.2",
		Servers: openapi3.Servers{
			{URL: conf.BaseURL},
		},
		Info: &openapi3.Info{
			Title:       conf.Title,
			Version:     conf.Version,
			Description: conf.Description,
		},
		Components: openapi3.Components{
			Schemas: make(openapi3.Schemas),
		},
	}
	opIds := make(map[string]bool)
	for _, route := range routes {
		if route.Name == "" || opIds[route.Name] {
			log.Panicf("Duplicate/invalid name (used as operation ID in swagger): %s", route.Name)
		}
		addRoute(ctx, doc, route, conf)
		opIds[route.Name] = true
	}
	return doc
}

func getPathItem(doc *openapi3.T, path string) *openapi3.PathItem {
	if !strings.HasPrefix(path, "/") {
		path = "/" + path
	}
	path = customRegexRemoval.ReplaceAllString(path, `{$1}`)
	if doc.Paths == nil {
		doc.Paths = openapi3.Paths{}
	}
	pi, ok := doc.Paths[path]
	if ok {
		return pi
	}
	pi = &openapi3.PathItem{}
	doc.Paths[path] = pi
	return pi
}

func initInput(op *openapi3.Operation) {
	op.RequestBody = &openapi3.RequestBodyRef{
		Value: &openapi3.RequestBody{
			Content: openapi3.Content{},
		},
	}
}

func isTrue(str string) bool {
	return strings.EqualFold(str, "true")
}

func ffInputTagHandler(ctx context.Context, route *Route, name string, tag reflect.StructTag, schema *openapi3.Schema, conf *SwaggerGenConfig) error {
	if isTrue(tag.Get("ffexcludeinput")) {
		return &openapi3gen.ExcludeSchemaSentinel{}
	}
	if taggedRoutes, ok := tag.Lookup("ffexcludeinput"); ok {
		for _, r := range strings.Split(taggedRoutes, ",") {
			if route.Name == r {
				return &openapi3gen.ExcludeSchemaSentinel{}
			}
		}
	}
	return ffTagHandler(ctx, route, name, tag, schema, conf)
}

func ffOutputTagHandler(ctx context.Context, route *Route, name string, tag reflect.StructTag, schema *openapi3.Schema, conf *SwaggerGenConfig) error {
	if isTrue(tag.Get("ffexcludeoutput")) {
		return &openapi3gen.ExcludeSchemaSentinel{}
	}
	return ffTagHandler(ctx, route, name, tag, schema, conf)
}

func ffTagHandler(ctx context.Context, route *Route, name string, tag reflect.StructTag, schema *openapi3.Schema, conf *SwaggerGenConfig) error {
	if ffEnum := tag.Get("ffenum"); ffEnum != "" {
		schema.Enum = fftypes.FFEnumValues(ffEnum)
	}
	if isTrue(tag.Get("ffexclude")) {
		return &openapi3gen.ExcludeSchemaSentinel{}
	}
	if taggedRoutes, ok := tag.Lookup("ffexclude"); ok {
		for _, r := range strings.Split(taggedRoutes, ",") {
			if route.Name == r {
				return &openapi3gen.ExcludeSchemaSentinel{}
			}
		}
	}
	if name != "_root" {
		if structName, ok := tag.Lookup("ffstruct"); ok {
			key := fmt.Sprintf("%s.%s", structName, name)
			description := i18n.Expand(ctx, i18n.MessageKey(key))
			if description == key && conf.PanicOnMissingDescription {
				return i18n.NewError(ctx, i18n.MsgFieldDescriptionMissing, key, route.Name)
			}
			schema.Description = description
		} else if conf.PanicOnMissingDescription {
			return i18n.NewError(ctx, i18n.MsgFFStructTagMissing, name, route.Name)
		}
	}
	return nil
}

func addInput(ctx context.Context, doc *openapi3.T, route *Route, op *openapi3.Operation, conf *SwaggerGenConfig) {
	var schemaRef *openapi3.SchemaRef
	var err error
	schemaCustomizer := func(name string, t reflect.Type, tag reflect.StructTag, schema *openapi3.Schema) error {
		return ffInputTagHandler(ctx, route, name, tag, schema, conf)
	}
	switch {
	case route.JSONInputSchema != nil:
		err = json.Unmarshal([]byte(route.JSONInputSchema(ctx)), &schemaRef)
		if err != nil {
			panic(fmt.Sprintf("invalid schema: %s", err))
		}
	case route.JSONInputValue != nil:
		schemaRef, err = openapi3gen.NewSchemaRefForValue(route.JSONInputValue(), doc.Components.Schemas, openapi3gen.SchemaCustomizer(schemaCustomizer))
		if err != nil {
			panic(fmt.Sprintf("invalid schema: %s", err))
		}
	}
	op.RequestBody.Value.Content["application/json"] = &openapi3.MediaType{
		Schema: schemaRef,
	}
}

func addFormInput(ctx context.Context, op *openapi3.Operation, formParams []*FormParam) {
	props := openapi3.Schemas{
		"filename.ext": &openapi3.SchemaRef{
			Value: &openapi3.Schema{
				Type:   "string",
				Format: "binary",
			},
		},
	}
	for _, fp := range formParams {
		props[fp.Name] = &openapi3.SchemaRef{
			Value: &openapi3.Schema{
				Description: i18n.Expand(ctx, coremsgs.APISuccessResponse),
				Type:        "string",
			},
		}
	}

	op.RequestBody.Value.Content["multipart/form-data"] = &openapi3.MediaType{
		Schema: &openapi3.SchemaRef{
			Value: &openapi3.Schema{
				Type:       "object",
				Properties: props,
			},
		},
	}
}

<<<<<<< HEAD
func addOutput(ctx context.Context, doc *openapi3.T, route *Route, output interface{}, schemaDef func(context.Context) string, op *openapi3.Operation) {
	s := i18n.Expand(ctx, coremsgs.APISuccessResponse)
=======
func addOutput(ctx context.Context, doc *openapi3.T, route *Route, op *openapi3.Operation, conf *SwaggerGenConfig) {
	var schemaRef *openapi3.SchemaRef
	var err error
	s := i18n.Expand(ctx, i18n.MsgSuccessResponse)
	schemaCustomizer := func(name string, t reflect.Type, tag reflect.StructTag, schema *openapi3.Schema) error {
		return ffOutputTagHandler(ctx, route, name, tag, schema, conf)
	}
	switch {
	case route.JSONOutputSchema != nil:
		err := json.Unmarshal([]byte(route.JSONOutputSchema(ctx)), &schemaRef)
		if err != nil {
			panic(fmt.Sprintf("invalid schema: %s", err))
		}
	case route.JSONOutputValue != nil:
		outputValue := route.JSONOutputValue()
		if outputValue != nil {
			schemaRef, err = openapi3gen.NewSchemaRefForValue(outputValue, doc.Components.Schemas, openapi3gen.SchemaCustomizer(schemaCustomizer))
			if err != nil {
				panic(fmt.Sprintf("invalid schema: %s", err))
			}
		}
	}
>>>>>>> ddd298ed
	for _, code := range route.JSONOutputCodes {
		op.Responses[strconv.FormatInt(int64(code), 10)] = &openapi3.ResponseRef{
			Value: &openapi3.Response{
				Description: &s,
				Content: openapi3.Content{
					"application/json": &openapi3.MediaType{
						Schema: schemaRef,
					},
				},
			},
		}
	}
}

func addParam(ctx context.Context, op *openapi3.Operation, in, name, def, example string, description i18n.MessageKey, deprecated bool, msgArgs ...interface{}) {
	required := false
	if in == "path" {
		required = true
	}
	var defValue interface{}
	if def != "" {
		defValue = &def
	}
	var exampleValue interface{}
	if example != "" {
		exampleValue = example
	}
	op.Parameters = append(op.Parameters, &openapi3.ParameterRef{
		Value: &openapi3.Parameter{
			In:          in,
			Name:        name,
			Required:    required,
			Deprecated:  deprecated,
			Description: i18n.Expand(ctx, description, msgArgs...),
			Schema: &openapi3.SchemaRef{
				Value: &openapi3.Schema{
					Type:    "string",
					Default: defValue,
					Example: exampleValue,
				},
			},
		},
	})
}

func addRoute(ctx context.Context, doc *openapi3.T, route *Route, conf *SwaggerGenConfig) {
	pi := getPathItem(doc, route.Path)
	op := &openapi3.Operation{
		Description: i18n.Expand(ctx, route.Description),
		OperationID: route.Name,
		Responses:   openapi3.NewResponses(),
		Deprecated:  route.Deprecated,
	}
	if route.Method != http.MethodGet && route.Method != http.MethodDelete {
		initInput(op)
		addInput(ctx, doc, route, op, conf)
		if route.FormUploadHandler != nil {
			addFormInput(ctx, op, route.FormParams)
		}
	}
	addOutput(ctx, doc, route, op, conf)
	for _, p := range route.PathParams {
		example := p.Example
		if p.ExampleFromConf != "" {
			example = config.GetString(p.ExampleFromConf)
		}
		addParam(ctx, op, "path", p.Name, p.Default, example, p.Description, false)
	}
	for _, q := range route.QueryParams {
		example := q.Example
		if q.ExampleFromConf != "" {
			example = config.GetString(q.ExampleFromConf)
		}
		addParam(ctx, op, "query", q.Name, q.Default, example, q.Description, q.Deprecated)
	}
	addParam(ctx, op, "header", "Request-Timeout", config.GetString(coreconfig.APIRequestTimeout), "", coremsgs.APIRequestTimeoutDesc, false)
	if route.FilterFactory != nil {
		fields := route.FilterFactory.NewFilter(ctx).Fields()
		sort.Strings(fields)
		for _, field := range fields {
			addParam(ctx, op, "query", field, "", "", coremsgs.APIFilterParamDesc, false)
		}
		addParam(ctx, op, "query", "sort", "", "", coremsgs.APIFilterSortDesc, false)
		addParam(ctx, op, "query", "ascending", "", "", coremsgs.APIFilterAscendingDesc, false)
		addParam(ctx, op, "query", "descending", "", "", coremsgs.APIFilterDescendingDesc, false)
		addParam(ctx, op, "query", "skip", "", "", coremsgs.APIFilterSkipDesc, false, config.GetUint(coreconfig.APIMaxFilterSkip))
		addParam(ctx, op, "query", "limit", "", config.GetString(coreconfig.APIDefaultFilterLimit), coremsgs.APIFilterLimitDesc, false, config.GetUint(coreconfig.APIMaxFilterLimit))
		addParam(ctx, op, "query", "count", "", "", coremsgs.APIFilterCountDesc, false)
	}
	switch route.Method {
	case http.MethodGet:
		pi.Get = op
	case http.MethodPut:
		pi.Put = op
	case http.MethodPost:
		pi.Post = op
	case http.MethodDelete:
		pi.Delete = op
	}
}<|MERGE_RESOLUTION|>--- conflicted
+++ resolved
@@ -143,11 +143,11 @@
 			key := fmt.Sprintf("%s.%s", structName, name)
 			description := i18n.Expand(ctx, i18n.MessageKey(key))
 			if description == key && conf.PanicOnMissingDescription {
-				return i18n.NewError(ctx, i18n.MsgFieldDescriptionMissing, key, route.Name)
+				return i18n.NewError(ctx, coremsgs.MsgFieldDescriptionMissing, key, route.Name)
 			}
 			schema.Description = description
 		} else if conf.PanicOnMissingDescription {
-			return i18n.NewError(ctx, i18n.MsgFFStructTagMissing, name, route.Name)
+			return i18n.NewError(ctx, coremsgs.MsgFFStructTagMissing, name, route.Name)
 		}
 	}
 	return nil
@@ -204,14 +204,10 @@
 	}
 }
 
-<<<<<<< HEAD
-func addOutput(ctx context.Context, doc *openapi3.T, route *Route, output interface{}, schemaDef func(context.Context) string, op *openapi3.Operation) {
-	s := i18n.Expand(ctx, coremsgs.APISuccessResponse)
-=======
 func addOutput(ctx context.Context, doc *openapi3.T, route *Route, op *openapi3.Operation, conf *SwaggerGenConfig) {
 	var schemaRef *openapi3.SchemaRef
 	var err error
-	s := i18n.Expand(ctx, i18n.MsgSuccessResponse)
+	s := i18n.Expand(ctx, coremsgs.APISuccessResponse)
 	schemaCustomizer := func(name string, t reflect.Type, tag reflect.StructTag, schema *openapi3.Schema) error {
 		return ffOutputTagHandler(ctx, route, name, tag, schema, conf)
 	}
@@ -230,7 +226,6 @@
 			}
 		}
 	}
->>>>>>> ddd298ed
 	for _, code := range route.JSONOutputCodes {
 		op.Responses[strconv.FormatInt(int64(code), 10)] = &openapi3.ResponseRef{
 			Value: &openapi3.Response{
