--- conflicted
+++ resolved
@@ -24,20 +24,13 @@
 	muxprom "gitlab.com/hfuss/mux-prometheus/pkg/middleware"
 )
 
-<<<<<<< HEAD
-var registryMux sync.Mutex
-=======
 var regMux sync.Mutex
->>>>>>> fec325cc
 var registry *prometheus.Registry
-var instrumentationMux sync.Mutex
 var adminInstrumentation *muxprom.Instrumentation
 var restInstrumentation *muxprom.Instrumentation
 
 // Registry returns FireFly's customized Prometheus registry
 func Registry() *prometheus.Registry {
-	registryMux.Lock()
-	defer registryMux.Unlock()
 	if registry == nil {
 		initMetricsCollectors()
 		registry = prometheus.NewRegistry()
@@ -50,13 +43,8 @@
 // GetAdminServerInstrumentation returns the admin server's Prometheus middleware, ensuring its metrics are never
 // registered twice
 func GetAdminServerInstrumentation() *muxprom.Instrumentation {
-<<<<<<< HEAD
-	instrumentationMux.Lock()
-	defer instrumentationMux.Unlock()
-=======
 	regMux.Lock()
 	defer regMux.Unlock()
->>>>>>> fec325cc
 	if adminInstrumentation == nil {
 		adminInstrumentation = NewInstrumentation("admin")
 	}
@@ -66,13 +54,8 @@
 // GetRestServerInstrumentation returns the REST server's Prometheus middleware, ensuring its metrics are never
 // registered twice
 func GetRestServerInstrumentation() *muxprom.Instrumentation {
-<<<<<<< HEAD
-	instrumentationMux.Lock()
-	defer instrumentationMux.Unlock()
-=======
 	regMux.Lock()
 	defer regMux.Unlock()
->>>>>>> fec325cc
 	if restInstrumentation == nil {
 		restInstrumentation = NewInstrumentation("rest")
 	}
