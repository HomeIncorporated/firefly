--- conflicted
+++ resolved
@@ -21,7 +21,6 @@
 	"encoding/hex"
 	"encoding/json"
 	"fmt"
-	"net/http"
 	"regexp"
 	"strconv"
 	"strings"
@@ -565,22 +564,6 @@
 	return resolved, err
 }
 
-<<<<<<< HEAD
-func wrapError(ctx context.Context, errRes *ethError, res *resty.Response, err error) error {
-	var errMsgKey i18n.ErrorMessageKey
-	if res != nil && res.StatusCode() == http.StatusConflict {
-		errMsgKey = coremsgs.MsgEthConnectorRESTErrConflict
-	} else {
-		errMsgKey = coremsgs.MsgEthConnectorRESTErr
-	}
-	if errRes != nil && errRes.Error != "" {
-		return i18n.WrapError(ctx, err, errMsgKey, errRes.Error)
-	}
-	return ffresty.WrapRestErr(ctx, res, err, errMsgKey)
-}
-
-=======
->>>>>>> 816463cc
 func (e *Ethereum) buildEthconnectRequestBody(ctx context.Context, messageType, address, signingKey string, abi *abi.Entry, requestID string, input []interface{}, errors []*abi.Entry, options map[string]interface{}) (map[string]interface{}, error) {
 	headers := EthconnectMessageHeaders{
 		Type: messageType,
