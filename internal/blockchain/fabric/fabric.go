// Copyright © 2022 Kaleido, Inc.
//
// SPDX-License-Identifier: Apache-2.0
//
// Licensed under the Apache License, Version 2.0 (the "License");
// you may not use this file except in compliance with the License.
// You may obtain a copy of the License at
//
//     http://www.apache.org/licenses/LICENSE-2.0
//
// Unless required by applicable law or agreed to in writing, software
// distributed under the License is distributed on an "AS IS" BASIS,
// WITHOUT WARRANTIES OR CONDITIONS OF ANY KIND, either express or implied.
// See the License for the specific language governing permissions and
// limitations under the License.

package fabric

import (
	"context"
	"encoding/base64"
	"encoding/hex"
	"encoding/json"
	"fmt"
	"regexp"
	"strings"

	"github.com/go-resty/resty/v2"
	"github.com/hyperledger/firefly-common/pkg/config"
	"github.com/hyperledger/firefly-common/pkg/ffresty"
	"github.com/hyperledger/firefly-common/pkg/fftypes"
	"github.com/hyperledger/firefly-common/pkg/i18n"
	"github.com/hyperledger/firefly-common/pkg/log"
	"github.com/hyperledger/firefly-common/pkg/wsclient"
	"github.com/hyperledger/firefly/internal/blockchain/common"
	"github.com/hyperledger/firefly/internal/cache"
	"github.com/hyperledger/firefly/internal/coreconfig"
	"github.com/hyperledger/firefly/internal/coremsgs"
	"github.com/hyperledger/firefly/internal/metrics"
	"github.com/hyperledger/firefly/pkg/blockchain"
	"github.com/hyperledger/firefly/pkg/core"
)

const (
	broadcastBatchEventName = "BatchPin"
)

type Fabric struct {
	ctx            context.Context
	cancelCtx      context.CancelFunc
	topic          string
	defaultChannel string
	signer         string
	prefixShort    string
	prefixLong     string
	capabilities   *blockchain.Capabilities
	callbacks      common.BlockchainCallbacks
	client         *resty.Client
	streams        *streamManager
	streamID       string
	idCache        map[string]*fabIdentity
	wsconn         wsclient.WSClient
	closed         chan struct{}
	metrics        metrics.Manager
	fabconnectConf config.Section
	subs           common.FireflySubscriptions
	cache          cache.CInterface
}

type eventStreamWebsocket struct {
	Topic string `json:"topic"`
}

type fabTxInputHeaders struct {
	ID            string         `json:"id,omitempty"`
	Type          string         `json:"type"`
	PayloadSchema *PayloadSchema `json:"payloadSchema,omitempty"`
	Signer        string         `json:"signer,omitempty"`
	Channel       string         `json:"channel,omitempty"`
	Chaincode     string         `json:"chaincode,omitempty"`
}

type fabError struct {
	Error string `json:"error,omitempty"`
}

type PayloadSchema struct {
	Type        string        `json:"type"`
	PrefixItems []*PrefixItem `json:"prefixItems"`
}

type PrefixItem struct {
	Name string `json:"name"`
	Type string `json:"type"`
}

type fabQueryNamedOutput struct {
	Headers *fabTxInputHeaders `json:"headers"`
	Result  interface{}        `json:"result"`
}

type ffiParamSchema struct {
	Type string `json:"type,omitempty"`
}

type fabWSCommandPayload struct {
	Type  string `json:"type"`
	Topic string `json:"topic,omitempty"`
}

type fabIdentity struct {
	MSPID  string `json:"mspId"`
	ECert  string `json:"enrollmentCert"`
	CACert string `json:"caCert"`
}

type Location struct {
	Channel   string `json:"channel"`
	Chaincode string `json:"chaincode"`
}

var batchPinEvent = "BatchPin"
var batchPinMethodName = "PinBatch"
var networkActionMethodName = "NetworkAction"
var batchPinPrefixItemsV1 = []*PrefixItem{
	{
		Name: "namespace",
		Type: "string",
	},
	{
		Name: "uuids",
		Type: "string",
	},
	{
		Name: "batchHash",
		Type: "string",
	},
	{
		Name: "payloadRef",
		Type: "string",
	},
	{
		Name: "contexts",
		Type: "string",
	},
}
var batchPinPrefixItems = []*PrefixItem{
	{
		Name: "uuids",
		Type: "string",
	},
	{
		Name: "batchHash",
		Type: "string",
	},
	{
		Name: "payloadRef",
		Type: "string",
	},
	{
		Name: "contexts",
		Type: "string",
	},
}
var networkActionPrefixItems = []*PrefixItem{
	{
		Name: "action",
		Type: "string",
	},
	{
		Name: "payload",
		Type: "string",
	},
}
var networkVersionMethodName = "NetworkVersion"

var fullIdentityPattern = regexp.MustCompile(".+::x509::(.+)::.+")

var cnPattern = regexp.MustCompile("CN=([^,]+)")

func (f *Fabric) Name() string {
	return "fabric"
}

func (f *Fabric) VerifierType() core.VerifierType {
	return core.VerifierTypeMSPIdentity
}

<<<<<<< HEAD
func (f *Fabric) Init(ctx context.Context, conf config.Section, metrics metrics.Manager, cacheManager cache.Manager) (err error) {
=======
func (f *Fabric) Init(ctx context.Context, cancelCtx context.CancelFunc, conf config.Section, metrics metrics.Manager) (err error) {
>>>>>>> 4ccefb2c
	f.InitConfig(conf)
	fabconnectConf := f.fabconnectConf

	f.ctx = log.WithLogField(ctx, "proto", "fabric")
	f.cancelCtx = cancelCtx
	f.idCache = make(map[string]*fabIdentity)
	f.metrics = metrics
	f.capabilities = &blockchain.Capabilities{}
	f.callbacks = common.NewBlockchainCallbacks()
	f.subs = common.NewFireflySubscriptions()

	if fabconnectConf.GetString(ffresty.HTTPConfigURL) == "" {
		return i18n.NewError(ctx, coremsgs.MsgMissingPluginConfig, "url", "blockchain.fabric.fabconnect")
	}
	f.client = ffresty.New(f.ctx, fabconnectConf)

	f.defaultChannel = fabconnectConf.GetString(FabconnectConfigDefaultChannel)
	// the org identity is guaranteed to be configured by the core
	f.signer = fabconnectConf.GetString(FabconnectConfigSigner)
	f.topic = fabconnectConf.GetString(FabconnectConfigTopic)
	if f.topic == "" {
		return i18n.NewError(ctx, coremsgs.MsgMissingPluginConfig, "topic", "blockchain.fabric.fabconnect")
	}
	f.prefixShort = fabconnectConf.GetString(FabconnectPrefixShort)
	f.prefixLong = fabconnectConf.GetString(FabconnectPrefixLong)

	wsConfig := wsclient.GenerateConfig(fabconnectConf)
	if wsConfig.WSKeyPath == "" {
		wsConfig.WSKeyPath = "/ws"
	}
	f.wsconn, err = wsclient.New(f.ctx, wsConfig, nil, f.afterConnect)
	if err != nil {
		return err
	}
	cache, err := cacheManager.GetCache(
		cache.NewCacheConfig(
			ctx,
			coreconfig.CacheBlockchainLimit,
			coreconfig.CacheBlockchainTTL,
			"",
		),
	)
	if err != nil {
		return err
	}
	f.cache = cache

	f.streams = newStreamManager(f.client, f.signer, f.cache)
	batchSize := f.fabconnectConf.GetUint(FabconnectConfigBatchSize)
	batchTimeout := uint(f.fabconnectConf.GetDuration(FabconnectConfigBatchTimeout).Milliseconds())
	stream, err := f.streams.ensureEventStream(f.ctx, f.topic, batchSize, batchTimeout)
	if err != nil {
		return err
	}
	f.streamID = stream.ID
	log.L(f.ctx).Infof("Event stream: %s", f.streamID)

	f.closed = make(chan struct{})
	go f.eventLoop()

	return nil
}

func (f *Fabric) SetHandler(namespace string, handler blockchain.Callbacks) {
	f.callbacks.SetHandler(namespace, handler)
}

func (f *Fabric) SetOperationHandler(namespace string, handler core.OperationCallbacks) {
	f.callbacks.SetOperationalHandler(namespace, handler)
}

func (f *Fabric) Start() (err error) {
	return f.wsconn.Connect()
}

func (f *Fabric) Capabilities() *blockchain.Capabilities {
	return f.capabilities
}

func (f *Fabric) afterConnect(ctx context.Context, w wsclient.WSClient) error {
	// Send a subscribe to our topic after each connect/reconnect
	b, _ := json.Marshal(&fabWSCommandPayload{
		Type:  "listen",
		Topic: f.topic,
	})
	err := w.Send(ctx, b)
	if err == nil {
		b, _ = json.Marshal(&fabWSCommandPayload{
			Type: "listenreplies",
		})
		err = w.Send(ctx, b)
	}
	return err
}

func decodeJSONPayload(ctx context.Context, payloadString string) *fftypes.JSONObject {
	bytes, err := base64.StdEncoding.DecodeString(payloadString)
	if err != nil {
		log.L(ctx).Errorf("BatchPin event is not valid - bad payload content: %s", payloadString)
		return nil
	}
	dataBytes := fftypes.JSONAnyPtrBytes(bytes)
	payload, ok := dataBytes.JSONObjectOk()
	if !ok {
		log.L(ctx).Errorf("BatchPin event is not valid - bad JSON payload: %s", bytes)
		return nil
	}
	return &payload
}

func (f *Fabric) parseBlockchainEvent(ctx context.Context, msgJSON fftypes.JSONObject) *blockchain.Event {
	payloadString := msgJSON.GetString("payload")
	payload := decodeJSONPayload(ctx, payloadString)
	if payload == nil {
		return nil // move on
	}

	sTransactionHash := msgJSON.GetString("transactionId")
	blockNumber := msgJSON.GetInt64("blockNumber")
	transactionIndex := msgJSON.GetInt64("transactionIndex")
	eventIndex := msgJSON.GetInt64("eventIndex")
	name := msgJSON.GetString("eventName")
	timestamp := msgJSON.GetInt64("timestamp")
	chaincode := msgJSON.GetString("chaincodeId")

	delete(msgJSON, "payload")
	return &blockchain.Event{
		BlockchainTXID: sTransactionHash,
		Source:         f.Name(),
		Name:           name,
		ProtocolID:     fmt.Sprintf("%.12d/%.6d/%.6d", blockNumber, transactionIndex, eventIndex),
		Output:         *payload,
		Info:           msgJSON,
		Timestamp:      fftypes.UnixTime(timestamp),
		Location:       f.buildEventLocationString(chaincode),
		Signature:      name,
	}
}

func (f *Fabric) handleBatchPinEvent(ctx context.Context, location *fftypes.JSONAny, subInfo *common.SubscriptionInfo, msgJSON fftypes.JSONObject) (err error) {
	event := f.parseBlockchainEvent(ctx, msgJSON)
	if event == nil {
		return nil // move on
	}

	signer := event.Output.GetString("signer")
	nsOrAction := event.Output.GetString("namespace")
	params := &common.BatchPinParams{
		UUIDs:      event.Output.GetString("uuids"),
		BatchHash:  event.Output.GetString("batchHash"),
		PayloadRef: event.Output.GetString("payloadRef"),
		Contexts:   event.Output.GetStringArray("contexts"),
	}

	verifier := &core.VerifierRef{
		Type:  core.VerifierTypeMSPIdentity,
		Value: signer,
	}

	return f.callbacks.BatchPinOrNetworkAction(ctx, nsOrAction, subInfo, location, event, verifier, params)
}

func (f *Fabric) buildEventLocationString(chaincode string) string {
	return fmt.Sprintf("chaincode=%s", chaincode)
}

func (f *Fabric) handleContractEvent(ctx context.Context, msgJSON fftypes.JSONObject) (err error) {
	subName, err := f.streams.getSubscriptionName(ctx, msgJSON.GetString("subId"))
	if err != nil {
		return err
	}
	namespace := common.GetNamespaceFromSubName(subName)
	event := f.parseBlockchainEvent(ctx, msgJSON)
	if event == nil {
		return nil // move on
	}
	return f.callbacks.BlockchainEvent(ctx, namespace, &blockchain.EventWithSubscription{
		Event:        *event,
		Subscription: msgJSON.GetString("subId"),
	})
}

func (f *Fabric) handleReceipt(ctx context.Context, reply fftypes.JSONObject) {
	l := log.L(ctx)

	headers := reply.GetObject("headers")
	requestID := headers.GetString("requestId")
	replyType := headers.GetString("type")
	txHash := reply.GetString("transactionId")
	message := reply.GetString("errorMessage")
	if requestID == "" || replyType == "" {
		l.Errorf("Reply cannot be processed: %+v", reply)
		return
	}
	updateType := core.OpStatusSucceeded
	if replyType != "TransactionSuccess" {
		updateType = core.OpStatusFailed
	}
	l.Infof("Received operation update: status=%s request=%s tx=%s message=%s", updateType, requestID, txHash, message)
	f.callbacks.OperationUpdate(ctx, f, requestID, updateType, txHash, message, reply)
}

func (f *Fabric) AddFireflySubscription(ctx context.Context, namespace *core.Namespace, location *fftypes.JSONAny, firstEvent string) (string, error) {
	fabricOnChainLocation, err := parseContractLocation(ctx, location)
	if err != nil {
		return "", err
	}

	version, err := f.GetNetworkVersion(ctx, location)
	if err != nil {
		return "", err
	}

	sub, err := f.streams.ensureFireFlySubscription(ctx, namespace.Name, version, fabricOnChainLocation, firstEvent, f.streamID, batchPinEvent)
	if err != nil {
		return "", err
	}

	f.subs.AddSubscription(ctx, namespace, version, sub.ID, fabricOnChainLocation.Channel)
	return sub.ID, nil
}

func (f *Fabric) RemoveFireflySubscription(ctx context.Context, subID string) {
	// Don't actually delete the subscription from fabconnect, as this may be called while processing
	// events from the subscription (and handling that scenario cleanly could be difficult for fabconnect).
	// TODO: can old subscriptions be somehow cleaned up later?
	f.subs.RemoveSubscription(ctx, subID)
}

func (f *Fabric) handleMessageBatch(ctx context.Context, messages []interface{}) error {
	for i, msgI := range messages {
		msgMap, ok := msgI.(map[string]interface{})
		if !ok {
			log.L(ctx).Errorf("Message cannot be parsed as JSON: %+v", msgI)
			return nil // Swallow this and move on
		}
		msgJSON := fftypes.JSONObject(msgMap)

		logger := log.L(ctx).WithField("fabmsgidx", i)
		eventCtx, done := context.WithCancel(log.WithLogger(ctx, logger))

		eventName := msgJSON.GetString("eventName")
		sub := msgJSON.GetString("subId")
		logger.Infof("Received '%s' message on '%s'", eventName, sub)
		logger.Tracef("Message: %+v", msgJSON)

		// Matches one of the active FireFly BatchPin subscriptions
		if subInfo := f.subs.GetSubscription(sub); subInfo != nil {
			location, err := encodeContractLocation(ctx, &Location{
				Chaincode: msgJSON.GetString("chaincodeId"),
				Channel:   subInfo.Extra.(string),
			})
			if err != nil {
				done()
				return err
			}

			switch eventName {
			case broadcastBatchEventName:
				if err := f.handleBatchPinEvent(eventCtx, location, subInfo, msgJSON); err != nil {
					done()
					return err
				}
			default:
				log.L(ctx).Infof("Ignoring event with unknown name: %s", eventName)
			}
		} else {
			// Subscription not recognized - assume it's from a custom contract listener
			// (event manager will reject it if it's not)
			if err := f.handleContractEvent(ctx, msgJSON); err != nil {
				done()
				return err
			}
		}
		done()
	}

	return nil
}

func (f *Fabric) eventLoop() {
	defer f.wsconn.Close()
	defer close(f.closed)
	l := log.L(f.ctx).WithField("role", "event-loop")
	ctx := log.WithLogger(f.ctx, l)
	ack, _ := json.Marshal(map[string]string{"type": "ack", "topic": f.topic})
	for {
		select {
		case <-ctx.Done():
			l.Debugf("Event loop exiting (context cancelled)")
			return
		case msgBytes, ok := <-f.wsconn.Receive():
			if !ok {
				l.Debugf("Event loop exiting (receive channel closed). Terminating server!")
				f.cancelCtx()
				return
			}

			var msgParsed interface{}
			err := json.Unmarshal(msgBytes, &msgParsed)
			if err != nil {
				l.Errorf("Message cannot be parsed as JSON: %s\n%s", err, string(msgBytes))
				continue // Swallow this and move on
			}
			switch msgTyped := msgParsed.(type) {
			case []interface{}:
				err = f.handleMessageBatch(ctx, msgTyped)
				if err == nil {
					err = f.wsconn.Send(ctx, ack)
				}
			case map[string]interface{}:
				f.handleReceipt(ctx, fftypes.JSONObject(msgTyped))
			default:
				l.Errorf("Message unexpected: %+v", msgTyped)
				continue
			}

			if err != nil {
				l.Errorf("Event loop exiting (%s). Terminating server!", err)
				f.cancelCtx()
				return
			}
		}
	}
}

func (f *Fabric) NormalizeSigningKey(ctx context.Context, signingKeyInput string) (string, error) {
	// we expand the short user name into the fully qualified onchain identity:
	// mspid::x509::{ecert DN}::{CA DN}	return signingKeyInput, nil
	if !fullIdentityPattern.MatchString(signingKeyInput) {
		existingID := f.idCache[signingKeyInput]
		if existingID == nil {
			var idRes fabIdentity
			res, err := f.client.R().SetContext(f.ctx).SetResult(&idRes).Get(fmt.Sprintf("/identities/%s", signingKeyInput))
			if err != nil || !res.IsSuccess() {
				return "", i18n.NewError(f.ctx, coremsgs.MsgFabconnectRESTErr, err)
			}
			f.idCache[signingKeyInput] = &idRes
			existingID = &idRes
		}

		ecertDN, err := getDNFromCertString(existingID.ECert)
		if err != nil {
			return "", i18n.NewError(f.ctx, coremsgs.MsgFailedToDecodeCertificate, err)
		}
		cacertDN, err := getDNFromCertString(existingID.CACert)
		if err != nil {
			return "", i18n.NewError(f.ctx, coremsgs.MsgFailedToDecodeCertificate, err)
		}
		resolvedSigningKey := fmt.Sprintf("%s::x509::%s::%s", existingID.MSPID, ecertDN, cacertDN)
		log.L(f.ctx).Debugf("Resolved signing key: %s", resolvedSigningKey)
		return resolvedSigningKey, nil
	}
	return signingKeyInput, nil
}

func wrapError(ctx context.Context, errRes *fabError, res *resty.Response, err error) error {
	if errRes != nil && errRes.Error != "" {
		return i18n.WrapError(ctx, err, coremsgs.MsgFabconnectRESTErr, errRes.Error)
	}
	return ffresty.WrapRestErr(ctx, res, err, coremsgs.MsgFabconnectRESTErr)
}

func (f *Fabric) invokeContractMethod(ctx context.Context, channel, chaincode, methodName, signingKey, requestID string, prefixItems []*PrefixItem, input map[string]interface{}, options map[string]interface{}) error {
	body, err := f.buildFabconnectRequestBody(ctx, channel, chaincode, methodName, signingKey, requestID, prefixItems, input, options)
	if err != nil {
		return err
	}
	var resErr fabError
	res, err := f.client.R().
		SetContext(ctx).
		SetHeader("x-firefly-sync", "false").
		SetBody(body).
		SetError(&resErr).
		Post("/transactions")
	if err != nil || !res.IsSuccess() {
		return wrapError(ctx, &resErr, res, err)
	}
	return nil
}

func (f *Fabric) queryContractMethod(ctx context.Context, channel, chaincode, methodName, signingKey, requestID string, prefixItems []*PrefixItem, input map[string]interface{}, options map[string]interface{}) (*resty.Response, error) {
	body, err := f.buildFabconnectRequestBody(ctx, channel, chaincode, methodName, signingKey, requestID, prefixItems, input, options)
	if err != nil {
		return nil, err
	}
	var resErr fabError
	res, err := f.client.R().
		SetContext(ctx).
		SetBody(body).
		SetError(&resErr).
		Post("/query")
	if err != nil || !res.IsSuccess() {
		return res, wrapError(ctx, &resErr, res, err)
	}
	return res, nil
}

func getUserName(fullIDString string) string {
	matches := fullIdentityPattern.FindStringSubmatch(fullIDString)
	if len(matches) == 0 {
		return fullIDString
	}
	matches = cnPattern.FindStringSubmatch(matches[1])
	if len(matches) > 1 {
		return matches[1]
	}
	return ""
}

func hexFormatB32(b *fftypes.Bytes32) string {
	if b == nil {
		return "0x0000000000000000000000000000000000000000000000000000000000000000"
	}
	return "0x" + hex.EncodeToString(b[0:32])
}

func (f *Fabric) SubmitBatchPin(ctx context.Context, nsOpID, networkNamespace, signingKey string, batch *blockchain.BatchPin, location *fftypes.JSONAny) error {
	fabricOnChainLocation, err := parseContractLocation(ctx, location)
	if err != nil {
		return err
	}

	hashes := make([]string, len(batch.Contexts))
	for i, v := range batch.Contexts {
		hashes[i] = hexFormatB32(v)
	}
	var uuids fftypes.Bytes32
	copy(uuids[0:16], (*batch.TransactionID)[:])
	copy(uuids[16:32], (*batch.BatchID)[:])

	version, err := f.GetNetworkVersion(ctx, location)
	if err != nil {
		return err
	}

	var prefixItems []*PrefixItem
	var pinInput map[string]interface{}

	if version == 1 {
		prefixItems = batchPinPrefixItemsV1
		pinInput = map[string]interface{}{
			"namespace":  networkNamespace,
			"uuids":      hexFormatB32(&uuids),
			"batchHash":  hexFormatB32(batch.BatchHash),
			"payloadRef": batch.BatchPayloadRef,
			"contexts":   hashes,
		}
	} else {
		prefixItems = batchPinPrefixItems
		pinInput = map[string]interface{}{
			"uuids":      hexFormatB32(&uuids),
			"batchHash":  hexFormatB32(batch.BatchHash),
			"payloadRef": batch.BatchPayloadRef,
			"contexts":   hashes,
		}
	}

	input, _ := jsonEncodeInput(pinInput)
	return f.invokeContractMethod(ctx, fabricOnChainLocation.Channel, fabricOnChainLocation.Chaincode, batchPinMethodName, signingKey, nsOpID, prefixItems, input, nil)
}

func (f *Fabric) SubmitNetworkAction(ctx context.Context, nsOpID string, signingKey string, action core.NetworkActionType, location *fftypes.JSONAny) error {
	fabricOnChainLocation, err := parseContractLocation(ctx, location)
	if err != nil {
		return err
	}

	version, err := f.GetNetworkVersion(ctx, location)
	if err != nil {
		return err
	}

	var methodName string
	var prefixItems []*PrefixItem
	var pinInput map[string]interface{}

	if version == 1 {
		methodName = batchPinMethodName
		prefixItems = batchPinPrefixItemsV1
		pinInput = map[string]interface{}{
			"namespace":  "firefly:" + action,
			"uuids":      hexFormatB32(nil),
			"batchHash":  hexFormatB32(nil),
			"payloadRef": "",
			"contexts":   []string{},
		}
	} else {
		methodName = networkActionMethodName
		prefixItems = networkActionPrefixItems
		pinInput = map[string]interface{}{
			"action":  "firefly:" + action,
			"payload": "",
		}
	}

	input, _ := jsonEncodeInput(pinInput)
	return f.invokeContractMethod(ctx, fabricOnChainLocation.Channel, fabricOnChainLocation.Chaincode, methodName, signingKey, nsOpID, prefixItems, input, nil)
}

func (f *Fabric) buildFabconnectRequestBody(ctx context.Context, channel, chaincode, methodName, signingKey, requestID string, prefixItems []*PrefixItem, input map[string]interface{}, options map[string]interface{}) (map[string]interface{}, error) {
	// All arguments must be JSON serialized
	args, err := jsonEncodeInput(input)
	if err != nil {
		return nil, i18n.WrapError(ctx, err, i18n.MsgJSONObjectParseFailed, "params")
	}
	body := map[string]interface{}{
		"headers": &fabTxInputHeaders{
			ID: requestID,
			PayloadSchema: &PayloadSchema{
				Type:        "array",
				PrefixItems: prefixItems,
			},
			Channel:   channel,
			Chaincode: chaincode,
			Signer:    getUserName(signingKey),
		},
		"func": methodName,
		"args": args,
	}
	for k, v := range options {
		// Set the new field if it's not already set. Do not allow overriding of existing fields
		if _, ok := body[k]; !ok {
			body[k] = v
		} else {
			return nil, i18n.NewError(ctx, coremsgs.MsgOverrideExistingFieldCustomOption, k)
		}
	}
	return body, nil
}

func (f *Fabric) InvokeContract(ctx context.Context, nsOpID string, signingKey string, location *fftypes.JSONAny, method *fftypes.FFIMethod, input map[string]interface{}, options map[string]interface{}) error {
	fabricOnChainLocation, err := parseContractLocation(ctx, location)
	if err != nil {
		return err
	}

	// Build the payload schema for the method parameters
	prefixItems := make([]*PrefixItem, len(method.Params))
	for i, param := range method.Params {
		var paramSchema ffiParamSchema
		if err := json.Unmarshal(param.Schema.Bytes(), &paramSchema); err != nil {
			return i18n.WrapError(ctx, err, i18n.MsgJSONObjectParseFailed, fmt.Sprintf("%s.schema", param.Name))
		}

		prefixItems[i] = &PrefixItem{
			Name: param.Name,
			Type: paramSchema.Type,
		}
	}

	return f.invokeContractMethod(ctx, fabricOnChainLocation.Channel, fabricOnChainLocation.Chaincode, method.Name, signingKey, nsOpID, prefixItems, input, options)
}

func (f *Fabric) QueryContract(ctx context.Context, location *fftypes.JSONAny, method *fftypes.FFIMethod, input map[string]interface{}, options map[string]interface{}) (interface{}, error) {
	fabricOnChainLocation, err := parseContractLocation(ctx, location)
	if err != nil {
		return nil, err
	}

	// Build the payload schema for the method parameters
	prefixItems := make([]*PrefixItem, len(method.Params))
	for i, param := range method.Params {
		prefixItems[i] = &PrefixItem{
			Name: param.Name,
			Type: "string",
		}
	}

	res, err := f.queryContractMethod(ctx, fabricOnChainLocation.Channel, fabricOnChainLocation.Chaincode, method.Name, f.signer, "", prefixItems, input, options)
	if err != nil {
		return nil, err
	}
	output := &fabQueryNamedOutput{}
	if err = json.Unmarshal(res.Body(), output); err != nil {
		return nil, err
	}
	return output.Result, nil
}

func jsonEncodeInput(params map[string]interface{}) (output map[string]interface{}, err error) {
	output = make(map[string]interface{}, len(params))
	for field, value := range params {
		switch v := value.(type) {
		case string:
			output[field] = v
		default:
			encodedValue, err := json.Marshal(v)
			if err != nil {
				return nil, err
			}
			output[field] = string(encodedValue)
		}

	}
	return
}

func (f *Fabric) NormalizeContractLocation(ctx context.Context, location *fftypes.JSONAny) (result *fftypes.JSONAny, err error) {
	parsed, err := parseContractLocation(ctx, location)
	if err != nil {
		return nil, err
	}
	return encodeContractLocation(ctx, parsed)
}

func parseContractLocation(ctx context.Context, location *fftypes.JSONAny) (*Location, error) {
	fabricLocation := Location{}
	if err := json.Unmarshal(location.Bytes(), &fabricLocation); err != nil {
		return nil, i18n.NewError(ctx, coremsgs.MsgContractLocationInvalid, err)
	}
	if fabricLocation.Channel == "" {
		return nil, i18n.NewError(ctx, coremsgs.MsgContractLocationInvalid, "'channel' not set")
	}
	if fabricLocation.Chaincode == "" {
		return nil, i18n.NewError(ctx, coremsgs.MsgContractLocationInvalid, "'chaincode' not set")
	}
	return &fabricLocation, nil
}

func encodeContractLocation(ctx context.Context, location *Location) (result *fftypes.JSONAny, err error) {
	if location.Channel == "" {
		return nil, i18n.NewError(ctx, coremsgs.MsgContractLocationInvalid, "'channel' not set")
	}
	if location.Chaincode == "" {
		return nil, i18n.NewError(ctx, coremsgs.MsgContractLocationInvalid, "'chaincode' not set")
	}
	normalized, err := json.Marshal(location)
	if err == nil {
		result = fftypes.JSONAnyPtrBytes(normalized)
	}
	return result, err
}

func (f *Fabric) AddContractListener(ctx context.Context, listener *core.ContractListenerInput) error {
	location, err := parseContractLocation(ctx, listener.Location)
	if err != nil {
		return err
	}

	subName := fmt.Sprintf("ff-sub-%s-%s", listener.Namespace, listener.ID)
	result, err := f.streams.createSubscription(ctx, location, f.streamID, subName, listener.Event.Name, listener.Options.FirstEvent)
	if err != nil {
		return err
	}
	listener.BackendID = result.ID
	return nil
}

func (f *Fabric) DeleteContractListener(ctx context.Context, subscription *core.ContractListener) error {
	return f.streams.deleteSubscription(ctx, subscription.BackendID)
}

func (f *Fabric) GetContractListenerStatus(ctx context.Context, subID string) (interface{}, error) {
	// Fabconnect does not currently provide any additional status info for listener subscriptions
	return nil, nil
}

func (f *Fabric) GetFFIParamValidator(ctx context.Context) (fftypes.FFIParamValidator, error) {
	// Fabconnect does not require any additional validation beyond "JSON Schema correctness" at this time
	return nil, nil
}

func (f *Fabric) GenerateFFI(ctx context.Context, generationRequest *fftypes.FFIGenerationRequest) (*fftypes.FFI, error) {
	return nil, i18n.NewError(ctx, coremsgs.MsgFFIGenerationUnsupported)
}

func (f *Fabric) GenerateEventSignature(ctx context.Context, event *fftypes.FFIEventDefinition) string {
	return event.Name
}

func (f *Fabric) GetNetworkVersion(ctx context.Context, location *fftypes.JSONAny) (version int, err error) {
	fabricOnChainLocation, err := parseContractLocation(ctx, location)
	if err != nil {
		return 0, err
	}

	cacheKey := "version:" + fabricOnChainLocation.Channel + ":" + fabricOnChainLocation.Chaincode
	if cachedValue := f.cache.GetInt(cacheKey); cachedValue != 0 {
		return cachedValue, nil
	}

	version, err = f.queryNetworkVersion(ctx, fabricOnChainLocation.Channel, fabricOnChainLocation.Chaincode)
	if err == nil {
		f.cache.SetInt(cacheKey, version)
	}
	return version, err
}

func (f *Fabric) queryNetworkVersion(ctx context.Context, channel, chaincode string) (version int, err error) {
	res, err := f.queryContractMethod(ctx, channel, chaincode, networkVersionMethodName, f.signer, "", []*PrefixItem{}, map[string]interface{}{}, nil)
	if err != nil || !res.IsSuccess() {
		// "Function not found" is interpreted as "default to version 1"
		notFoundError := fmt.Sprintf("Function %s not found", networkVersionMethodName)
		if strings.Contains(err.Error(), notFoundError) {
			return 1, nil
		}
		return 0, err
	}
	output := &fabQueryNamedOutput{}
	if err = json.Unmarshal(res.Body(), output); err != nil {
		return 0, err
	}

	switch result := output.Result.(type) {
	case float64:
		version = int(result)
	default:
		err = i18n.NewError(ctx, coremsgs.MsgBadNetworkVersion, output.Result)
	}
	return version, err
}

func (f *Fabric) GetAndConvertDeprecatedContractConfig(ctx context.Context) (location *fftypes.JSONAny, fromBlock string, err error) {
	// Old config (attributes under "fabconnect")
	chaincode := f.fabconnectConf.GetString(FabconnectConfigChaincodeDeprecated)
	if chaincode != "" {
		log.L(ctx).Warnf("The %s.%s config key has been deprecated. Please use namespaces.predefined[].multiparty.contract[].location.address",
			FabconnectConfigKey, FabconnectConfigChaincodeDeprecated)
	} else {
		return nil, "", i18n.NewError(ctx, coremsgs.MsgMissingPluginConfig, "chaincode", "blockchain.fabric.fabconnect")
	}
	fromBlock = string(core.SubOptsFirstEventOldest)

	location, err = encodeContractLocation(ctx, &Location{
		Chaincode: chaincode,
		Channel:   f.defaultChannel,
	})
	return location, fromBlock, err
}<|MERGE_RESOLUTION|>--- conflicted
+++ resolved
@@ -34,7 +34,6 @@
 	"github.com/hyperledger/firefly-common/pkg/wsclient"
 	"github.com/hyperledger/firefly/internal/blockchain/common"
 	"github.com/hyperledger/firefly/internal/cache"
-	"github.com/hyperledger/firefly/internal/coreconfig"
 	"github.com/hyperledger/firefly/internal/coremsgs"
 	"github.com/hyperledger/firefly/internal/metrics"
 	"github.com/hyperledger/firefly/pkg/blockchain"
@@ -186,11 +185,7 @@
 	return core.VerifierTypeMSPIdentity
 }
 
-<<<<<<< HEAD
-func (f *Fabric) Init(ctx context.Context, conf config.Section, metrics metrics.Manager, cacheManager cache.Manager) (err error) {
-=======
-func (f *Fabric) Init(ctx context.Context, cancelCtx context.CancelFunc, conf config.Section, metrics metrics.Manager) (err error) {
->>>>>>> 4ccefb2c
+func (f *Fabric) Init(ctx context.Context, cancelCtx context.CancelFunc, conf config.Section, metrics metrics.Manager, cacheManager cache.Manager) (err error) {
 	f.InitConfig(conf)
 	fabconnectConf := f.fabconnectConf
 
@@ -225,18 +220,6 @@
 	if err != nil {
 		return err
 	}
-	cache, err := cacheManager.GetCache(
-		cache.NewCacheConfig(
-			ctx,
-			coreconfig.CacheBlockchainLimit,
-			coreconfig.CacheBlockchainTTL,
-			"",
-		),
-	)
-	if err != nil {
-		return err
-	}
-	f.cache = cache
 
 	f.streams = newStreamManager(f.client, f.signer, f.cache)
 	batchSize := f.fabconnectConf.GetUint(FabconnectConfigBatchSize)
